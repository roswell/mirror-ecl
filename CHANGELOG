* Announcement of ECL
  
  ECL stands for Embeddable Common-Lisp. The ECL project aims to
  produce an implementation of the Common-Lisp language which complies
  to the ANSI X3J13 definition of the language.
  
  The term embeddable refers to the fact that ECL includes a lisp to C
  compiler, which produces libraries (static or dynamic) that can be
  called from C programs. Furthermore, ECL can produce standalone
  executables from your lisp code and can itself be linked to your
  programs as a shared library.
  
  ECL supports the operating systems Linux, FreeBSD, NetBSD, OpenBSD,
  Solaris (at least v. 9), Microsoft Windows and OSX, running on top of
  the Intel, Sparc, Alpha, ARM and PowerPC processors.  Porting to other
  architectures should be rather easy.
  
* Known issues

  - In Windows ECL comes with bytecodes compiler by default, because C
    compilers are normally not available. Unfortunately several libraries
    out there are not prepared for this.  If you plan to use quicklisp and
    have a C compiler accessible to ECL, you may use
    (ext:install-c-compiler) to switch back to the Lisp-to-C compiler.

<<<<<<< HEAD
  - In order to test package programmer has to install ECL on desired
    destination (specified with "--prefix" parameter given to configure
=======
  - In order to test a package, programmer has to install ECL on a desired
    destination (specified with "--prefix" parameter given to the configure
>>>>>>> b2661fd1
    script).
    
* 16.0.0 changes since 15.3.7
** API changes

   - There is no UFFI nickname for FFI package - we piggyback on
     cffi-uffi-compat for UFFI dependent systems (our UFFI wasn't version
     2.0 compatible and there were problems with ADSF dependencies on
     UFFI - it wasn't a system)

   - CLOS has the new nickname "MOP"

   - The new ext:run-program :error argument can automatically create a
     separate stream if provided with the :stream keyword.
     The external-process structure also has a new field to hold that
     stream.

   - ext:run-program accepts new arguments - :if-input-does-not-exist,
     :if-error-exists and :external-format

   - ext:system no longer binds *standard-input* and *standard-output* and
     now ignores input and output (use ext:run-program for more control)

   - methods can be specialized on both single-float and double-float
     (built-in classes were added for them)

   - LET/FLET/LABELS will signal error if parameter of the same name will
     appear multiple times

   - lambda lists with repeated required parameter name are considered
     invalid

   - deprecated configure options "--with-system-boehm=x" and
     "--enable-slow-config" removed

** Enhancements:

   - Verification if manual is up-to-date, providing corrections for
     outdated parts

   - Documentation is now included in the main repository under the
     toplevel directory `doc'

   - Update libffi to version 3.2.1

   - Update asdf to version 3.1.5.4

   - Update Boehm-Demers-Weiser garbage collector to version 7.4.2

   - Pathname string-parts internal representation is now character, not
     base-char

   - Dead code removal, tabulators were replaced by spaces

   - Better quality of generated code (explicit casting when necessary)
  
** Issues fixed:

   - Various fixes of bogus declarations

   - Remove deprecated GC calls

   - ROTATEF, SHIFTF, PSETF reworked to conform to the ANSI standard.
     Places were handled improperly in regard of multiple values.

   - Improved unicode support in character handling

   - Format handles floats and exponentials correctly (major format rework)

   - Stack limits refinements and cleanup, inconsistency and bug fixes

   - Duplicate large block deallocation with GMP 6.0.0a fixed

   - ECL builds on OpenBSD with threads enabled

   - Closures put in mapcar work as expected in both compiled and
     interpreted code

   - Improved readtable-case handling (:invert and character literals now
     conform)

   - Library initialization functions have unique names - no risk of
     clashing symbol names in object files

   - Format float bug fixed, when width and fdigits were not set, but k
     was

   - `logical-pathname-translations' now throws an error if logical
     pathname wasn't defined yet, to conform with ANSI (it used to return
     NIL)

   - Wildcards in logical pathname translations are replaced correctly

   - Regression testing framework and unit tests cleanup

   - deftype ANSI conformity fix (deftype accepts macro labda-lists)

   - ECL built with MSVC doesn't crash when Control-C is pressed

   - Other minor tweaks

* 15.3.7 changes since 15.2.21  
** Issues fixed:
   
   - DEFUN functions not defined as toplevel forms were also directly
     referenced by other code in the same file.
     
   - STABLE-SORT works as desired (bogus optimization for strings
     fixed).
     
   - broken --with-sse=yes configure flag works once again.
     
** Enhancements:
   
   - autoconf scripts are rewritten to support version 2.69 stack.
     
   - stack direction is now correctly determined, fixing gcc 5.x builds.
     
   - compilation of ECL under MSVC (2008/2010/2012) even with custom
     code pages.
     
   - In compiled code it is possible to declare variables to have a C
     type such as in (declare (:double a)) and then the variable is
     enforced to be unboxed to such type.
     
   - New form FFI:C-PROGN used to interleave C statements with lisp
     code, where the lisp code may refer to any number of
     variables. Example:
     #+BEGIN_SRC lisp
       (lambda (i)
         (let* ((limit i)
                (iterator 0))
           (declare (:int limit iterator))
           (ffi:c-progn (limit iterator)
                        "for (#1 = 0; #1 < #0; #1++) {"
                        (print iterator)
                        "}")))
     #+END_SRC
     
* 15.2.21 changes since 13.5.1
  
  - Features coverity scan model, ffi-unload-module implementation,
    probably more.
    
  - Build system enhancements, parallel builds, fixes,
    simplifications, cleanups, maintenance.  minor cleanup,
    maintenance.
    
  - Numerous fixes.
    
* Changes since 12.7.1
  
  Some highlights of this release are:
  
  - ECL now ships with the whole of the Unicode names database,
    optimally compressed using constant C tables. This means ECL now
    recognizes all valid Unicode (and ASCII) names for the whole range
    of characters, and can print them as well.
    
  - ECL has changed the way it stores compiled data in the C files, so
    that it works around the limit of 65k characters per string.
    
  - ECL now builds with Microsoft Visual Studio C++ 2012.
    
  - We bend the knee and accepted WHILE/IF statements intertwined with
    FOR/AS, though this is still not valid ANSI Common Lisp.

* Settings    
;;; Local Variables: ***
;;; mode:org ***
;;; fill-column:75 ***
;;; End: ***<|MERGE_RESOLUTION|>--- conflicted
+++ resolved
@@ -23,13 +23,8 @@
     have a C compiler accessible to ECL, you may use
     (ext:install-c-compiler) to switch back to the Lisp-to-C compiler.
 
-<<<<<<< HEAD
   - In order to test package programmer has to install ECL on desired
     destination (specified with "--prefix" parameter given to configure
-=======
-  - In order to test a package, programmer has to install ECL on a desired
-    destination (specified with "--prefix" parameter given to the configure
->>>>>>> b2661fd1
     script).
     
 * 16.0.0 changes since 15.3.7
