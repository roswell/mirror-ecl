* Announcement of ECL

  ECL stands for Embeddable Common-Lisp. The ECL project aims to
  produce an implementation of the Common-Lisp language which complies
  to the ANSI X3J13 definition of the language.

  The term embeddable refers to the fact that ECL includes a lisp to C
  compiler, which produces libraries (static or dynamic) that can be
  called from C programs. Furthermore, ECL can produce standalone
  executables from your lisp code and can itself be linked to your
  programs as a shared library.

  ECL supports the operating systems Linux, FreeBSD, NetBSD, OpenBSD,
  Solaris (at least v. 9), Microsoft Windows and OSX, running on top of
  the Intel, Sparc, Alpha, ARM and PowerPC processors.  Porting to other
  architectures should be rather easy.

* Known issues

  - In Windows ECL comes with bytecodes compiler by default, because C
    compilers are normally not available. Unfortunately several libraries
    out there are not prepared for this.  If you plan to use quicklisp and
    have a C compiler accessible to ECL, you may use
    (ext:install-c-compiler) to switch back to the Lisp-to-C compiler.

  - Before issuing make check on the package package developer has to
    install ECL on the preferred destination (specified with "--prefix"
    parameter given to configure script).

* Pending changes since 16.1.2
** API changes
- make-random-state: fix problem with simple-vectors

The correct initialization types for =make-random-state= are:
=(OR RANDOM-STATE (MEMBER T NIL))=

Initializing a random state with an appropriate array (element type and
arity) or with a fixnum is now possible only with the #$ reader macro.

** Enhancements
- Removed 15000 lines of obsolete code
Files not included in the buildsystem but lingering in the codebase or
options failing to build. All info is added in the new documentation in
section "Removed interfaces".

<<<<<<< HEAD
- Improved man page and help output.

Man page now contains up-to-date list of flags, as well
as explanation of flag's behavior.
=======
- Indented C/C++ code to follow emacs's gnu C style
This is a first step towards coding standards in the
documentation. Additionally all in the src/c/ directory are listed in the
appropraite documentation section (new-doc).

- Refactored =list_current_directory in unixfsys.d=
Function was obfuscated with ifdefs with non-even pairs of =#\{= and =#\}=.
>>>>>>> d76d7ace

** Issues fixed
- typep: accept * type specifier as abbreviation of t as described in
'2.4.3 Type Specifiers' of the specification.

- MOP: fix problemes when redefining non-standard and anonymous classes
Bugs identified and fixed by Pascal Costanza.

- getcwd: fix issue with too long pathname
This fixes the regression, which crashed ECL at start when pathname
exceeded 128 characters limit.

- make-random-state: fix problem with simple-vectors
Until now #$ reader macro accepted simple vectors as an argument, what lead
to bugs if vector didn't match specific requirements like the element type
or the arity. Now we sanitize this.

- thread fix on msvc: on windows importing thread was closing the thread
handler so the thread wakeup wasn't working because the handler is not more valid.

- import thread wasn't set upping a proper environment: on some case
the thread was mistakenly thinking that the thread was already registered.

* 16.1.2 changes since 16.0.0

** API changes

   - =si:do-defsetf= accepts optional parameter stores.\\
     New lambda-list:\\
     =(access-fn function &optional (stores-no 1))=.\\
     This change is backward compatible.

   - New MP functions:\\
     =mp:with-rwlock=\\
     =mp:try-get-semaphore= (non-blocking)\\
     =mp:mailbox-try-read=  (non-blocking)\\
     =mp:mailbox-try-send=  (non-blocking)

   - Added back removed C interfaces\\
     =ecl_import_current_thread=\\
     =ecl_release_current_thread=

   - When =cl-truename= encounters a broken symlink, it returns its path
     instead of signalling a file-error

   - Deprecated variables has been removed
     =c::*suppress-compiler-warnings*=, =c::*suppress-compiler-notes*=

   - Random state might be initialized by a random seed (truncated to
     32bit value) or by a precomputed array.

     Latter is designed to allow reading back the printed random state
     (when printed readably), not as an array to initialize the random
     state.

   - C99 supporting compiler is mandatory for C backend.

   - =COMPILER::*CC_IS_CXX*=: New variable to switch the output extension of
     emitted compiler code to ".cxx" when configured with "--with-c++". This
     eliminates compiler warnings that compiling C++ with a ".c" extension is
     deprecated; this is seen mostly with Clang++.

   - =GRAY:CLOSE= isn't specialized on =T= to preserve compatibility with some
     libraries.

** Enhancements:

   - Added code walker (present in =*features*= as =:walker=)

   - Testing framework initial cleanup

   - Format fallbacks to =prin1= if infinity or NaN are passed to it

   - Annotations are added at runtime (better integration with SLIME)

   - Mersenne-Twister RNG has new 64 bit implementation for appropriate
     machines

   - Add sockets implementation for the android platform

   - Add android build target (official android support)

   - Added Clang-specific pragmas to disable return type, unused value and
     excessive parentheses warnings, which are fairly harmless, but annoying
     and clutter user output.

** Issues fixed:

   - =si:open-unix-socket-stream= accepts both string and base-string
     (automatic coercion is performed)

   - Long form of =DEFSETF= accepts multiple-values as a store forms:

     #+BEGIN_SRC lisp
       (defsetf gah (x) (y z) `(list ,x ,y ,z))
       (setf (gah 3) (values 3 4))
     #+END_SRC

   - Building with single-threaded boehm works if ECL threads are disabled

   - Using labels works with sharp-S-reader

     #+BEGIN_SRC lisp
       (read-from-string
        "(#1=\"Hello\" #S(sharp-s-reader.1.example-struct :A #1#))")
     #+END_SRC

   - Generated C code works well with IEEE 754 infinities
     (regression tests created)

   - User-defined heap sizes can now exceed the size of a fixnum on 32-bit

   - The heap size limit was intended to be 1GB on 32-bit or 4GB on 64-bit
     but inconsistency between =ECL_FIXNUM_BITS= and =FIXNUM_BITS= in the code
     prevented the heap to grow for 64-bit.  This now occurs, and a few
     other less visible bugs were fixed by restoring consistency to
     =ECL_FIXNUM_BITS=.

   - =EXT:EXTERNAL-PROCESS-WAIT= potential race condition fix

   - Building with object files not created by ECL works (CFFI wrappers)

   - Regression regarding initialization of build by ECL libraries from
     external code fixed. Static and shared libraries initialization
     funcitons has predetermined name while object files has randomized
     names.

   - Random state initial state generation was buggy and insecure (entropy
     from urandom was rejected)

   - Fix =listen= on streams when =FILE_CNT= isn't available (use read instad
     of fread)

   - =FIND= compiled with C compiler didn't respect =START= nor =END=
     arguments. Compiler macro is fixed now and should work as expected

   - =compute-applicable-methods-using-classes= bugfix

* 16.0.0 changes since 15.3.7
** API changes

   - There is no UFFI nickname for FFI package - we piggyback on
     cffi-uffi-compat for UFFI dependent systems (our UFFI wasn't version
     2.0 compatible and there were problems with ADSF dependencies on
     UFFI - it wasn't a system)

   - CLOS has the new nickname "MOP"

   - The new ext:run-program :error argument can automatically create a
     separate stream if provided with the :stream keyword.
     The external-process structure also has a new field to hold that
     stream.

   - ext:run-program accepts new arguments - :if-input-does-not-exist,
     :if-error-exists and :external-format

   - ext:system no longer binds *standard-input* and *standard-output* and
     now ignores input and output (use ext:run-program for more control)

   - methods can be specialized on both single-float and double-float
     (built-in classes were added for them)

   - LET/FLET/LABELS will signal error if parameter of the same name will
     appear multiple times

   - lambda lists with repeated required parameter name are considered
     invalid

   - deprecated configure options "--with-system-boehm=x" and
     "--enable-slow-config" removed

** Enhancements:

   - Verification if manual is up-to-date, providing corrections for
     outdated parts

   - Documentation is now included in the main repository under the
     toplevel directory `doc'

   - Update libffi to version 3.2.1

   - Update asdf to version 3.1.5.4

   - Update Boehm-Demers-Weiser garbage collector to version 7.4.2

   - Pathname string-parts internal representation is now character, not
     base-char

   - Dead code removal, tabulators were replaced by spaces

   - Better quality of generated code (explicit casting when necessary)

** Issues fixed:

   - Various fixes of bogus declarations

   - Remove deprecated GC calls

   - ROTATEF, SHIFTF, PSETF reworked to conform to the ANSI standard.
     Places were handled improperly in regard of multiple values.

   - Improved unicode support in character handling

   - Format handles floats and exponentials correctly (major format rework)

   - Stack limits refinements and cleanup, inconsistency and bug fixes

   - Duplicate large block deallocation with GMP 6.0.0a fixed

   - ECL builds on OpenBSD with threads enabled

   - Closures put in mapcar work as expected in both compiled and
     interpreted code

   - Improved readtable-case handling (:invert and character literals now
     conform)

   - Library initialization functions have unique names - no risk of
     clashing symbol names in object files

   - Format float bug fixed, when width and fdigits were not set, but k
     was

   - `logical-pathname-translations' now throws an error if logical
     pathname wasn't defined yet, to conform with ANSI (it used to return
     NIL)

   - Wildcards in logical pathname translations are replaced correctly

   - Regression testing framework and unit tests cleanup

   - deftype ANSI conformity fix (deftype accepts macro labda-lists)

   - ECL built with MSVC doesn't crash when Control-C is pressed

   - Other minor tweaks

* 15.3.7 changes since 15.2.21
** Issues fixed:

   - DEFUN functions not defined as toplevel forms were also directly
     referenced by other code in the same file.

   - STABLE-SORT works as desired (bogus optimization for strings
     fixed).

   - broken --with-sse=yes configure flag works once again.

** Enhancements:

   - autoconf scripts are rewritten to support version 2.69 stack.

   - stack direction is now correctly determined, fixing gcc 5.x builds.

   - compilation of ECL under MSVC (2008/2010/2012) even with custom
     code pages.

   - In compiled code it is possible to declare variables to have a C
     type such as in (declare (:double a)) and then the variable is
     enforced to be unboxed to such type.

   - New form FFI:C-PROGN used to interleave C statements with lisp
     code, where the lisp code may refer to any number of
     variables. Example:
     #+BEGIN_SRC lisp
       (lambda (i)
         (let* ((limit i)
                (iterator 0))
           (declare (:int limit iterator))
           (ffi:c-progn (limit iterator)
                        "for (#1 = 0; #1 < #0; #1++) {"
                        (print iterator)
                        "}")))
     #+END_SRC

* 15.2.21 changes since 13.5.1

  - Features coverity scan model, ffi-unload-module implementation,
    probably more.

  - Build system enhancements, parallel builds, fixes,
    simplifications, cleanups, maintenance.  minor cleanup,
    maintenance.

  - Numerous fixes.

* 13.5.1 changes since 12.7.1

** Visible changes:

 - ECL now reports #+UNIX for all compatible systems, including *BSD ones.

** Compiler fixes:

 - Minor readability improvements in the C code.

 - MULTIPLE-VALUE-BIND compiles using MULTIPLE-VALUE-SETQ and now both are
   better optimized, generating simpler C code.

 - The type checking routine for LOGAND was producing spurious warnings.

 - (LDB (BYTE ...) ...) no longer conses a BYTE object.

 - Added optimizations for MASK-FIELD, DPB, DEPOSIT-FIELD, LDB-TEST and LDB.

 - CONSTANT-VALUE-P and friends now use the (compiler) environment.

 - No optional type check generated for constant values.

 - Declare the temporary variables in DEFMACRO/DESTRUCTURING-BIND as IGNORABLE

 - ECL now accepts WHILE/IF before FOR/AS, a construct that is not ANSI
   An example: (LOOP FOR I IN LIST WHILE (SOME-TEST I) FOR X = (F I) ... )

** Common Lisp fixes:

 - CONSTANTP now performs a bit more work, macroexpanding forms.

 - ENSURE-DIRECTORIES-EXIST ignores the host and device from the original
   pathname when creating the directories.

 - In FORMAT, printing of floating point numbers could lead to an infinite loop.

 - ROUND, FLOOR, CEILING and TRUNCATE have been reorganized and work faster with
   rational numbers.

 - (CONCATENATE 'SIMPLE-BASE-STRING ...) returned an ordinary string.

 - MAKE-ARRAY did not terminate strings with #\Null (needed internally by the C
   code).

 - (SETF DOCUMENTATION) did not operate on functions because the function object
   documentation had precedence over the annotation.

 - Added the whole Unicode character database to the C library. This means ECL
   can now interpret all Unicode character names properly, and print them as
   well. ECL now also recognizes all ASCII control-character abbreviations

 - Print integers using upcase letters for radix > 10

 - New functions RATIOP, {SINGLE,SHORT,DOUBLE,LONG}-FLOAT-P help avoid consing
   in TYPEP

 - HASH-TABLE-COUNT did not work with weak hashes: it did not update the count
   of live cells (Note, however, that this function is by definition not
   reliable, just a hint, since a garbage collection may happen while the count
   is being computed)

 - ECL no longer uses :READ-ONLY declarations in the SETF expansions because
   there is code out there that modifies the values variables.

 - PROGV can now 'unbind' variables when the list of variables is longer than
   the list of values.

** CLOS:

 - Added built in classes FIXNUM and BIGNUM.

 - Eliminated code for accessing slots that was no longer used. Removed also
   redundant code.

 - Updating a class (due to a change in metaclass) now forces updating its
   children

 - UPDATE-INSTANCE-FOR-REDEFINED-CLASS received an alist instead of a
   propertly-list as last argument

 - PRINT-OBJECT did not have a working default for built in classes.

** Extensions:

 - SYSTEM must use the POSIX shell, which usually lives in /bin/sh.

 - CLX now uses recursive locks.

 - ASDF upgraded to version 2.32, including the ASDF-BUNDLE facility, which
   supersedes ECL's own implementation of precompiled libraries.

 - MAKE-INSTANCE, SHARED-INITIALIZE, REINITIALIZE-INSTANCE now work on
   structures as well.

* 12.7.1 changes

  Some highlights of this release are:

  - ECL now ships with the whole of the Unicode names database,
    optimally compressed using constant C tables. This means ECL now
    recognizes all valid Unicode (and ASCII) names for the whole range
    of characters, and can print them as well.

  - ECL has changed the way it stores compiled data in the C files, so
    that it works around the limit of 65k characters per string.

  - ECL now builds with Microsoft Visual Studio C++ 2012.

  - We bend the knee and accepted WHILE/IF statements intertwined with
    FOR/AS, though this is still not valid ANSI Common Lisp.

* Settings
;;; Local Variables: ***
;;; mode:org ***
;;; fill-column:75 ***
;;; End: ***<|MERGE_RESOLUTION|>--- conflicted
+++ resolved
@@ -43,12 +43,11 @@
 options failing to build. All info is added in the new documentation in
 section "Removed interfaces".
 
-<<<<<<< HEAD
 - Improved man page and help output.
 
 Man page now contains up-to-date list of flags, as well
 as explanation of flag's behavior.
-=======
+
 - Indented C/C++ code to follow emacs's gnu C style
 This is a first step towards coding standards in the
 documentation. Additionally all in the src/c/ directory are listed in the
@@ -56,7 +55,6 @@
 
 - Refactored =list_current_directory in unixfsys.d=
 Function was obfuscated with ifdefs with non-even pairs of =#\{= and =#\}=.
->>>>>>> d76d7ace
 
 ** Issues fixed
 - typep: accept * type specifier as abbreviation of t as described in
