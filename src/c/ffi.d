/* -*- mode: c; c-basic-offset: 8 -*- */
/*
    ffi.c -- User defined data types and foreign functions interface.
*/
/*
    Copyright (c) 2001, Juan Jose Garcia Ripoll.

    ECL is free software; you can redistribute it and/or
    modify it under the terms of the GNU Library General Public
    License as published by the Free Software Foundation; either
    version 2 of the License, or (at your option) any later version.

    See file '../Copyright' for full details.
*/

#include <string.h>
#include <ecl/ecl.h>
#include <ecl/internal.h>

static const cl_object ecl_foreign_type_table[] = {
	@':char',
	@':unsigned-char',
	@':byte',
	@':unsigned-byte',
	@':short',
	@':unsigned-short',
	@':int',
	@':unsigned-int',
	@':long',
	@':unsigned-long',
	@':pointer-void',
	@':cstring',
	@':object',
	@':float',
	@':double',
	@':void'};

static const cl_object ecl_foreign_cc_table[] = {
	@':cdecl',
	@':stdcall'
};

static unsigned int ecl_foreign_type_size[] = {
	sizeof(char),
	sizeof(unsigned char),
	sizeof(int8_t),
	sizeof(uint8_t),
	sizeof(short),
	sizeof(unsigned short),
	sizeof(int),
	sizeof(unsigned int),
	sizeof(long),
	sizeof(unsigned long),
	sizeof(void *),
	sizeof(char *),
	sizeof(cl_object),
	sizeof(float),
	sizeof(double),
	0};

cl_object
ecl_make_foreign_data(cl_object tag, cl_index size, void *data)
{
	cl_object output = ecl_alloc_object(t_foreign);
	output->foreign.tag = tag == Cnil ? @':void' : tag;
	output->foreign.size = size;
	output->foreign.data = (char*)data;
	return output;
}

cl_object
ecl_allocate_foreign_data(cl_object tag, cl_index size)
{
	cl_object output = ecl_alloc_object(t_foreign);
	output->foreign.tag = tag;
	output->foreign.size = size;
	output->foreign.data = (char*)ecl_alloc_atomic(size);
	return output;
}

void *
ecl_foreign_data_pointer_safe(cl_object f)
{
	if (type_of(f) != t_foreign)
		FEwrong_type_argument(@'si::foreign-data', f);
	return f->foreign.data;
}

char *
ecl_base_string_pointer_safe(cl_object f)
{
	cl_index l;
	unsigned char *s;
	/* FIXME! Is there a better function name? */
	f = ecl_check_cl_type(@'si::make-foreign-data-from-array', f, t_base_string);
	s = f->base_string.self;
	if (f->base_string.hasfillp && s[f->base_string.fillp] != 0) {
		FEerror("Cannot coerce a string with fill pointer to (char *)", 0);
	}
	return (char *)s;
}

cl_object
ecl_null_terminated_base_string(cl_object f)
{
	/* FIXME! Is there a better function name? */
	f = ecl_check_cl_type(@'si::make-foreign-data-from-array', f, t_base_string);
	if (f->base_string.hasfillp && f->base_string.self[f->base_string.fillp] != 0) {
		return cl_copy_seq(f);
	} else {
		return f;
	}
}

cl_object
si_allocate_foreign_data(cl_object tag, cl_object size)
{
	cl_object output = ecl_alloc_object(t_foreign);
	cl_index bytes = fixnnint(size);
	output->foreign.tag = tag;
	output->foreign.size = bytes;
<<<<<<< HEAD
	/* FIXME! Should be atomic uncollectable or malloc, but we do not export
	 * that garbage collector interface and malloc may be overwritten
	 * by the GC library */
	output->foreign.data = bytes? ecl_alloc_uncollectable(bytes) : NULL;
=======
	output->foreign.data = bytes? ecl_alloc_atomic(bytes) : NULL;
>>>>>>> 7ae84753
	@(return output)
}

cl_object
si_free_foreign_data(cl_object f)
{
	if (type_of(f) != t_foreign) {
		FEwrong_type_argument(@'si::foreign-data', f);
	}
	if (f->foreign.size) {
<<<<<<< HEAD
		/* See si_allocate_foreign_data() */
		ecl_free_uncollectable(f->foreign.data);
=======
		ecl_dealloc(f->foreign.data);
>>>>>>> 7ae84753
	}
	f->foreign.size = 0;
	f->foreign.data = NULL;
}

cl_object
si_make_foreign_data_from_array(cl_object array)
{
	cl_object tag = Cnil;
	if (type_of(array) != t_array && type_of(array) != t_vector) {
		FEwrong_type_argument(@'array', array);
	}
	switch (array->array.elttype) {
	case aet_sf: tag = @':float'; break;
	case aet_df: tag = @':double'; break;
	case aet_fix: tag = @':int'; break;
	case aet_index: tag = @':unsigned-int'; break;
	default:
		FEerror("Cannot make foreign object from array with element type ~S.", 1, ecl_elttype_to_symbol(array->array.elttype));
		break;
	}
	@(return ecl_make_foreign_data(tag, 0, array->array.self.ch));
}

cl_object
si_foreign_data_address(cl_object f)
{
	if (type_of(f) != t_foreign) {
		FEwrong_type_argument(@'si::foreign-data', f);
	}
	@(return ecl_make_unsigned_integer((cl_index)f->foreign.data))
}

cl_object
si_foreign_data_tag(cl_object f)
{
	if (type_of(f) != t_foreign) {
		FEwrong_type_argument(@'si::foreign-data', f);
	}
	@(return f->foreign.tag);
}

cl_object
si_foreign_data_pointer(cl_object f, cl_object andx, cl_object asize,
			cl_object tag)
{
	cl_index ndx = fixnnint(andx);
	cl_index size = fixnnint(asize);
	cl_object output;

	if (type_of(f) != t_foreign) {
		FEwrong_type_argument(@'si::foreign-data', f);
	}
	if (ndx >= f->foreign.size || (f->foreign.size - ndx) < size) {
		FEerror("Out of bounds reference into foreign data type ~A.", 1, f);
	}
	output = ecl_alloc_object(t_foreign);
	output->foreign.tag = tag;
	output->foreign.size = size;
	output->foreign.data = f->foreign.data + ndx;
	@(return output)
}

cl_object
si_foreign_data_ref(cl_object f, cl_object andx, cl_object asize, cl_object tag)
{
	cl_index ndx = fixnnint(andx);
	cl_index size = fixnnint(asize);
	cl_object output;

	if (type_of(f) != t_foreign) {
		FEwrong_type_argument(@'si::foreign-data', f);
	}
	if (ndx >= f->foreign.size || (f->foreign.size - ndx) < size) {
		FEerror("Out of bounds reference into foreign data type ~A.", 1, f);
	}
	output = ecl_allocate_foreign_data(tag, size);
	memcpy(output->foreign.data, f->foreign.data + ndx, size);
	@(return output)
}

cl_object
si_foreign_data_set(cl_object f, cl_object andx, cl_object value)
{
	cl_index ndx = fixnnint(andx);
	cl_index size, limit;
	cl_object output;

	if (type_of(f) != t_foreign) {
		FEwrong_type_argument(@'si::foreign-data', f);
	}
	if (type_of(value) != t_foreign) {
		FEwrong_type_argument(@'si::foreign-data', value);
	}
	size = value->foreign.size;
	limit = f->foreign.size;
	if (ndx >= limit || (limit - ndx) < size) {
		FEerror("Out of bounds reference into foreign data type ~A.", 1, f);
	}
	memcpy(f->foreign.data + ndx, value->foreign.data, size);
	@(return value)
}

enum ecl_ffi_tag
ecl_foreign_type_code(cl_object type)
{
	int i;
	for (i = 0; i <= ECL_FFI_VOID; i++) {
		if (type == ecl_foreign_type_table[i])
			return (enum ecl_ffi_tag)i;
	}
	FEerror("~A does not denote an elementary foreign type.", 1, type);
	return ECL_FFI_VOID;
}

enum ecl_ffi_calling_convention
ecl_foreign_cc_code(cl_object cc)
{
	int i;
	for (i = 0; i <= ECL_FFI_CC_STDCALL; i++) {
		if (cc == ecl_foreign_cc_table[i])
			return (enum ecl_ffi_calling_convention)i;
	}
	FEerror("~A does no denote a valid calling convention.", 1, cc);
	return ECL_FFI_CC_CDECL;
}

cl_object
ecl_foreign_data_ref_elt(void *p, enum ecl_ffi_tag tag)
{
	switch (tag) {
	case ECL_FFI_CHAR:
		return CODE_CHAR(*(char *)p);
	case ECL_FFI_UNSIGNED_CHAR:
		return CODE_CHAR(*(unsigned char *)p);
	case ECL_FFI_BYTE:
		return MAKE_FIXNUM(*(int8_t *)p);
	case ECL_FFI_UNSIGNED_BYTE:
		return MAKE_FIXNUM(*(uint8_t *)p);
	case ECL_FFI_SHORT:
		return MAKE_FIXNUM(*(short *)p);
	case ECL_FFI_UNSIGNED_SHORT:
		return MAKE_FIXNUM(*(unsigned short *)p);
	case ECL_FFI_INT:
		return ecl_make_integer(*(int *)p);
	case ECL_FFI_UNSIGNED_INT:
		return ecl_make_unsigned_integer(*(unsigned int *)p);
	case ECL_FFI_LONG:
		return ecl_make_integer(*(long *)p);
	case ECL_FFI_UNSIGNED_LONG:
		return ecl_make_unsigned_integer(*(unsigned long *)p);
	case ECL_FFI_POINTER_VOID:
		return ecl_make_foreign_data(@':pointer-void', 0, *(void **)p);
	case ECL_FFI_CSTRING:
		return *(char **)p ? make_simple_base_string(*(char **)p) : Cnil;
	case ECL_FFI_OBJECT:
		return *(cl_object *)p;
	case ECL_FFI_FLOAT:
		return ecl_make_singlefloat(*(float *)p);
	case ECL_FFI_DOUBLE:
		return ecl_make_doublefloat(*(double *)p);
	case ECL_FFI_VOID:
		return Cnil;
	}
}

void
ecl_foreign_data_set_elt(void *p, enum ecl_ffi_tag tag, cl_object value)
{
	switch (tag) {
	case ECL_FFI_CHAR:
		*(char *)p = (char)ecl_base_char_code(value);
		break;
	case ECL_FFI_UNSIGNED_CHAR:
		*(unsigned char*)p = (unsigned char)ecl_base_char_code(value);
		break;
	case ECL_FFI_BYTE:
		*(int8_t *)p = fixint(value);
		break;
	case ECL_FFI_UNSIGNED_BYTE:
		*(uint8_t *)p = fixnnint(value);
		break;
	case ECL_FFI_SHORT:
		*(short *)p = fixint(value);
		break;
	case ECL_FFI_UNSIGNED_SHORT:
		*(unsigned short *)p = fixnnint(value);
		break;
	case ECL_FFI_INT:
		*(int *)p = fixint(value);
		break;
	case ECL_FFI_UNSIGNED_INT:
		*(unsigned int *)p = fixnnint(value);
		break;
	case ECL_FFI_LONG:
		*(long *)p = fixint(value);
		break;
	case ECL_FFI_UNSIGNED_LONG:
		*(unsigned long *)p = fixnnint(value);
		break;
	case ECL_FFI_POINTER_VOID:
		*(void **)p = ecl_foreign_data_pointer_safe(value);
		break;
	case ECL_FFI_CSTRING:
		*(char **)p = value == Cnil ? NULL : value->base_string.self;
		break;
	case ECL_FFI_OBJECT:
		*(cl_object *)p = value;
		break;
	case ECL_FFI_FLOAT:
		*(float *)p = ecl_to_float(value);
		break;
	case ECL_FFI_DOUBLE:
		*(double *)p = ecl_to_double(value);
		break;
	case ECL_FFI_VOID:
		break;
	}
}

cl_object
si_foreign_data_ref_elt(cl_object f, cl_object andx, cl_object type)
{
	cl_index ndx = fixnnint(andx);
	cl_index limit = f->foreign.size;
	enum ecl_ffi_tag tag = ecl_foreign_type_code(type);
	if (ndx >= limit || (ndx + ecl_foreign_type_size[tag] > limit)) {
		FEerror("Out of bounds reference into foreign data type ~A.", 1, f);
	}
	if (type_of(f) != t_foreign) {
		FEwrong_type_argument(@'si::foreign-data', f);
	}
	@(return ecl_foreign_data_ref_elt((void*)(f->foreign.data + ndx), tag))
}

cl_object
si_foreign_data_set_elt(cl_object f, cl_object andx, cl_object type, cl_object value)
{
	cl_index ndx = fixnnint(andx);
	cl_index limit = f->foreign.size;
	void *p;
	enum ecl_ffi_tag tag = ecl_foreign_type_code(type);
	if (ndx >= limit || ndx + ecl_foreign_type_size[tag] > limit) {
		FEerror("Out of bounds reference into foreign data type ~A.", 1, f);
	}
	if (type_of(f) != t_foreign) {
		FEwrong_type_argument(@'si::foreign-data', f);
	}
	ecl_foreign_data_set_elt((void*)(f->foreign.data + ndx), tag, value);
	@(return value)
}

cl_object
si_size_of_foreign_elt_type(cl_object type)
{
	enum ecl_ffi_tag tag = ecl_foreign_type_code(type);
	@(return MAKE_FIXNUM(ecl_foreign_type_size[tag]))
}

cl_object
si_null_pointer_p(cl_object f)
{
	if (type_of(f) != t_foreign)
		FEwrong_type_argument(@'si::foreign-data', f);
	@(return ((f->foreign.data == NULL)? Ct : Cnil))
}

cl_object
si_foreign_data_recast(cl_object f, cl_object size, cl_object tag)
{
	if (type_of(f) != t_foreign)
		FEwrong_type_argument(@'si::foreign-data', f);
	f->foreign.size = fixnnint(size);
	f->foreign.tag = tag;
	@(return f)
}

cl_object
si_load_foreign_module(cl_object filename)
{
#if !defined(ENABLE_DLOPEN)
	FEerror("SI:LOAD-FOREIGN-MODULE does not work when ECL is statically linked", 0);
#else
	cl_object libraries;
	cl_object output;
	int i;

#ifdef ECL_THREADS
	mp_get_lock(1, ecl_symbol_value(@'mp::+load-compile-lock+'));
	CL_UNWIND_PROTECT_BEGIN(ecl_process_env()) {
#endif
	output = ecl_library_open(filename, 0);
	if (output->cblock.handle == NULL)
	{
		ecl_library_close(output);
		output = ecl_library_error(output);
	}
OUTPUT:
#ifdef ECL_THREADS
	(void)0; /* MSVC complains about missing ';' before '}' */
	} CL_UNWIND_PROTECT_EXIT {
	mp_giveup_lock(ecl_symbol_value(@'mp::+load-compile-lock+'));
	} CL_UNWIND_PROTECT_END;
#endif
	if (type_of(output) == t_codeblock) {
		output->cblock.locked |= 1;
		@(return output)
	} else {
		FEerror("LOAD-FOREIGN-MODULE: Could not load foreign module ~S (Error: ~S)", 2, filename, output);
	}
#endif
}

cl_object
si_find_foreign_symbol(cl_object var, cl_object module, cl_object type, cl_object size)
{
#if !defined(ENABLE_DLOPEN)
	FEerror("SI:FIND-FOREIGN-SYMBOL does not work when ECL is statically linked", 0);
#else
	cl_object block;
	cl_object output = Cnil;
	void *sym;

	block = (module == @':default' ? module : si_load_foreign_module(module));
	var = ecl_null_terminated_base_string(var);
	sym = ecl_library_symbol(block, var->base_string.self, 1);
	if (sym == NULL) {
		if (block != @':default')
			output = ecl_library_error(block);
		goto OUTPUT;
	}
	output = ecl_make_foreign_data(type, ecl_to_fixnum(size), sym);
OUTPUT:
	if (type_of(output) == t_foreign)
		@(return output)
	else
		FEerror("FIND-FOREIGN-SYMBOL: Could not load foreign symbol ~S from module ~S (Error: ~S)", 3, var, module, output);
#endif
}

#ifdef ECL_DYNAMIC_FFI

static void
ecl_fficall_overflow()
{
	FEerror("Stack overflow on SI:CALL-CFUN", 0);
}

void
ecl_fficall_prepare(cl_object return_type, cl_object arg_type, cl_object cc_type)
{
	struct ecl_fficall *fficall = cl_env.fficall;
	fficall->buffer_sp = fficall->buffer;
	fficall->buffer_size = 0;
	fficall->cstring = Cnil;
	fficall->cc = ecl_foreign_cc_code(cc_type);
        fficall->registers = ecl_fficall_prepare_extra(fficall->registers);
}

void
ecl_fficall_push_bytes(void *data, size_t bytes)
{
	struct ecl_fficall *fficall = cl_env.fficall;
	fficall->buffer_size += bytes;
	if (fficall->buffer_size >= ECL_FFICALL_LIMIT)
		ecl_fficall_overflow();
	memcpy(fficall->buffer_sp, (char*)data, bytes);
	fficall->buffer_sp += bytes;
}

void
ecl_fficall_push_int(int data)
{
	ecl_fficall_push_bytes(&data, sizeof(int));
}

void
ecl_fficall_align(int data)
{
	struct ecl_fficall *fficall = cl_env.fficall;
	if (data == 1)
		return;
	else {
		size_t sp = fficall->buffer_sp - fficall->buffer;
		size_t mask = data - 1;
		size_t new_sp = (sp + mask) & ~mask;
		if (new_sp >= ECL_FFICALL_LIMIT)
			ecl_fficall_overflow();
		fficall->buffer_sp = fficall->buffer + new_sp;
		fficall->buffer_size = new_sp;
	}
}

@(defun si::call-cfun (fun return_type arg_types args &optional (cc_type @':cdecl'))
	struct ecl_fficall *fficall = cl_env.fficall;
	void *cfun = ecl_foreign_data_pointer_safe(fun);
	cl_object object;
	enum ecl_ffi_tag return_type_tag = ecl_foreign_type_code(return_type);
@

	ecl_fficall_prepare(return_type, arg_types, cc_type);
	while (CONSP(arg_types)) {
		enum ecl_ffi_tag type;
		if (!CONSP(args)) {
			FEerror("In SI:CALL-CFUN, mismatch between argument types and argument list: ~A vs ~A", 0);
		}
		type = ecl_foreign_type_code(CAR(arg_types));
		if (type == ECL_FFI_CSTRING) {
			object = ecl_null_terminated_base_string(CAR(args));
			if (CAR(args) != object)
				fficall->cstring =
					CONS(object, fficall->cstring);
		} else {
			object = CAR(args);
		}
		ecl_foreign_data_set_elt(&fficall->output, type, object);
		ecl_fficall_push_arg(&fficall->output, type);
		arg_types = CDR(arg_types);
		args = CDR(args);
	}
	ecl_fficall_execute(cfun, fficall, return_type_tag);
	object = ecl_foreign_data_ref_elt(&fficall->output, return_type_tag);

	fficall->buffer_size = 0;
	fficall->buffer_sp = fficall->buffer;
	fficall->cstring = Cnil;

	@(return object)
@)

@(defun si::make-dynamic-callback (fun sym rtype argtypes &optional (cctype @':cdecl'))
	cl_object data;
	cl_object cbk;
@
	data = cl_list(3, fun, rtype, argtypes);
	cbk  = ecl_make_foreign_data(@':pointer-void', 0, ecl_dynamic_callback_make(data, ecl_foreign_cc_code(cctype)));

	si_put_sysprop(sym, @':callback', CONS(cbk, data));
	@(return cbk)
@)


#endif /* ECL_DYNAMIC_FFI */<|MERGE_RESOLUTION|>--- conflicted
+++ resolved
@@ -119,14 +119,10 @@
 	cl_index bytes = fixnnint(size);
 	output->foreign.tag = tag;
 	output->foreign.size = bytes;
-<<<<<<< HEAD
 	/* FIXME! Should be atomic uncollectable or malloc, but we do not export
 	 * that garbage collector interface and malloc may be overwritten
 	 * by the GC library */
 	output->foreign.data = bytes? ecl_alloc_uncollectable(bytes) : NULL;
-=======
-	output->foreign.data = bytes? ecl_alloc_atomic(bytes) : NULL;
->>>>>>> 7ae84753
 	@(return output)
 }
 
@@ -137,12 +133,8 @@
 		FEwrong_type_argument(@'si::foreign-data', f);
 	}
 	if (f->foreign.size) {
-<<<<<<< HEAD
 		/* See si_allocate_foreign_data() */
 		ecl_free_uncollectable(f->foreign.data);
-=======
-		ecl_dealloc(f->foreign.data);
->>>>>>> 7ae84753
 	}
 	f->foreign.size = 0;
 	f->foreign.data = NULL;
@@ -347,7 +339,7 @@
 		*(void **)p = ecl_foreign_data_pointer_safe(value);
 		break;
 	case ECL_FFI_CSTRING:
-		*(char **)p = value == Cnil ? NULL : value->base_string.self;
+		*(char **)p = value == Cnil ? NULL : (char*)value->base_string.self;
 		break;
 	case ECL_FFI_OBJECT:
 		*(cl_object *)p = value;
@@ -468,7 +460,7 @@
 
 	block = (module == @':default' ? module : si_load_foreign_module(module));
 	var = ecl_null_terminated_base_string(var);
-	sym = ecl_library_symbol(block, var->base_string.self, 1);
+	sym = ecl_library_symbol(block, (char*)var->base_string.self, 1);
 	if (sym == NULL) {
 		if (block != @':default')
 			output = ecl_library_error(block);
