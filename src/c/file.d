/* -*- mode: c; c-basic-offset: 8 -*- */
/*
    file.d -- File interface.
*/
/*
    Copyright (c) 1984, Taiichi Yuasa and Masami Hagiya.
    Copyright (c) 1990, Giuseppe Attardi.
    Copyright (c) 2001, Juan Jose Garcia Ripoll.

    ECL is free software; you can redistribute it and/or
    modify it under the terms of the GNU Library General Public
    License as published by the Free Software Foundation; either
    version 2 of the License, or (at your option) any later version.

    See file '../Copyright' for full details.
*/

/*
	IMPLEMENTATION-DEPENDENT

	The file contains code to reclaim the I/O buffer
	by accessing the FILE structure of C.
*/

#include <ecl/ecl.h>
#include <fcntl.h>
#include <string.h>
#include <stdio.h>
#include <ecl/ecl-inl.h>
#include <ecl/internal.h>

#ifdef HAVE_SELECT
# ifdef HAVE_SYS_SELECT_H
#  include <sys/select.h>
# endif
# include <sys/time.h>
# include <sys/types.h>
# include <unistd.h>
#elif defined(mingw32) || defined(_MSC_VER)
# include <winsock.h>
# define HAVE_SELECT
#elif defined(HAVE_SYS_IOCTL_H) && !defined(MSDOS) && !defined(cygwin)
# include <sys/ioctl.h>
#endif

#ifndef HAVE_FSEEKO
#define ecl_off_t int
#define ecl_fseeko fseek
#define ecl_ftello ftell
#else
#define ecl_off_t off_t
#define ecl_fseeko fseeko
#define ecl_ftello ftello
#endif

#define MAKE_BIT_MASK(n) ((1<<(n))-1)

static int flisten(FILE *fp);

/*
 * When using the same stream for input and output operations, we have to
 * use some file position operation before reading again.
 */

static void io_stream_begin_write(cl_object strm)
{
	if (strm->stream.last_op > 0) {
		ecl_fseeko((FILE*)strm->stream.file, 0, SEEK_CUR);
	}
	strm->stream.last_op = -1;
}

/*
 * When using the same stream for input and output operations, we have to
 * flush the stream before writing.
 */

static void io_stream_begin_read(cl_object strm)
{
	if (strm->stream.last_op < 0) {
		ecl_force_output(strm);
	}
	strm->stream.last_op = +1;
}

static cl_object
ecl_off_t_to_integer(ecl_off_t offset)
{
	cl_object output;
	if (sizeof(ecl_off_t) == sizeof(cl_fixnum)) {
		output = ecl_make_integer(offset);
	} else if (offset <= MOST_POSITIVE_FIXNUM) {
		output = MAKE_FIXNUM((cl_fixnum)offset);
	} else {
		cl_object y = big_register0_get();
#ifdef WITH_GMP
		if (sizeof(y->big.big_limbs[0]) == sizeof(cl_index)) {
			y->big.big_limbs[0] = (cl_index)offset;
			offset >>= FIXNUM_BITS;
			y->big.big_limbs[1] = offset;
			y->big.big_size = offset? 2 : 1;
		} else if (sizeof(y->big.big_limbs[0]) >= sizeof(ecl_off_t)) {
			y->big.big_limbs[0] = offset;
			y->big.big_size = 1;
		}
#else
		y->big.big_num = offset;
#endif
		output = big_register_normalize(y);
	}
	return output;
}

static ecl_off_t
ecl_integer_to_off_t(cl_object offset)
{
	ecl_off_t output = 0;
	if (sizeof(ecl_off_t) == sizeof(cl_fixnum)) {
		output = fixint(offset);
	} else if (FIXNUMP(offset)) {
		output = fixint(offset);
	} else if (type_of(offset) == t_bignum) {
#ifdef WITH_GMP
		if (sizeof(offset->big.big_limbs[0]) == sizeof(cl_index)) {
			if (offset->big.big_size > 2) {
<<<<<<< HEAD
				goto ERROR;
=======
				goto ERR;
>>>>>>> 543b954b
			}
			if (offset->big.big_size == 2) {
			    output = offset->big.big_limbs[1];
			    output <<= FIXNUM_BITS;
			}
			output += offset->big.big_limbs[0];
		} else if (sizeof(offset->big.big_limbs[0]) >= sizeof(ecl_off_t)) {
			if (offset->big.big_size > 1) {
<<<<<<< HEAD
				goto ERROR;
=======
				goto ERR;
>>>>>>> 543b954b
			}
			output = offset->big.big_limbs[0];
		}
#else
		output = offset->big.big_num;
#endif
	} else {
<<<<<<< HEAD
	ERROR:	FEerror("Not a valid file offset: ~S", 1, offset);
=======
	ERR:	FEerror("Not a valid file offset: ~S", 1, offset);
>>>>>>> 543b954b
	}
	return output;
}

/*----------------------------------------------------------------------
 *	ecl_input_stream_p(strm) answers
 *	if stream strm is an input stream or not.
 *	It does not check if it really is possible to read
 *	from the stream,
 *	but only checks the mode of the stream (sm_mode).
 *----------------------------------------------------------------------
 */
bool
ecl_input_stream_p(cl_object strm)
{
BEGIN:
#ifdef ECL_CLOS_STREAMS
	if (ECL_INSTANCEP(strm))
		return !Null(funcall(2, @'gray::input-stream-p', strm));
#endif
	if (type_of(strm) != t_stream) 
		FEtype_error_stream(strm);
	switch ((enum ecl_smmode)strm->stream.mode) {
	case smm_io:
	case smm_input:
#if defined(ECL_WSOCK)
	case smm_input_wsock:
	case smm_io_wsock:
#endif
	case smm_concatenated:
	case smm_two_way:
	case smm_echo:
	case smm_string_input:
		return(TRUE);

	case smm_output:
#if defined(ECL_WSOCK)
	case smm_output_wsock:
#endif
	case smm_string_output:
	case smm_broadcast:
		return(FALSE);

	case smm_synonym:
		strm = ecl_symbol_value(strm->stream.object0);
		goto BEGIN;

	default:
		ecl_internal_error("illegal stream mode");
	}
}

/*----------------------------------------------------------------------
 *	ecl_output_stream_p(strm) answers
 *	if stream strm is an output stream.
 *	It does not check if it really is possible to write
 *	to the stream,
 *	but only checks the mode of the stream (sm_mode).
 *----------------------------------------------------------------------
 */
bool
ecl_output_stream_p(cl_object strm)
{
BEGIN:
#ifdef ECL_CLOS_STREAMS
	if (ECL_INSTANCEP(strm))
		return !Null(funcall(2, @'gray::output-stream-p', strm));
#endif
	if (type_of(strm) != t_stream) 
		FEtype_error_stream(strm);
	switch ((enum ecl_smmode)strm->stream.mode) {
	case smm_input:
	case smm_probe:
#if defined(ECL_WSOCK)
	case smm_input_wsock:
#endif
	case smm_concatenated:
	case smm_string_input:
		return(FALSE);

	case smm_output:
#if defined(ECL_WSOCK)
	case smm_output_wsock:
	case smm_io_wsock:
#endif
	case smm_io:
	case smm_two_way:
	case smm_echo:
	case smm_broadcast:
	case smm_string_output:
		return(TRUE);

	case smm_synonym:
		strm = ecl_symbol_value(strm->stream.object0);
		goto BEGIN;

	default:
		ecl_internal_error("illegal stream mode");
	}
}

/*
 * In ECL, all streams have element type (UNSIGNED-BYTE 8), (SIGNED-BYTE 8)
 * or BASE-CHAR. Nevertheless, READ-CHAR and WRITE-CHAR are allowed in them,
 * and they perform more or less as if
 *	(READ-CHAR) = (CODE-CHAR (READ-BYTE))
 *	(WRITE-CHAR c) = (WRITE-BYTE (CHAR-CODE c))
 */
cl_object
cl_stream_element_type(cl_object strm)
{
	cl_object x;
	cl_object output = @'base-char';
BEGIN:
#ifdef ECL_CLOS_STREAMS
	if (ECL_INSTANCEP(strm))
		return funcall(2, @'gray::stream-element-type', strm);
#endif
	if (type_of(strm) != t_stream)
		FEtype_error_stream(strm);
	if (strm->stream.closed)
		FEclosed_stream(strm);
	switch ((enum ecl_smmode)strm->stream.mode) {
	case smm_input:
	case smm_output:
#if defined(ECL_WSOCK)
	case smm_input_wsock:
	case smm_output_wsock:
	case smm_io_wsock:
#endif
	case smm_io:
		if (strm->stream.char_stream_p)
			output = @'base-char';
		else {
			cl_fixnum bs = strm->stream.byte_size;
			output = strm->stream.signed_bytes?
				@'signed-byte' : @'unsigned-byte';
			if (bs != 8)
				output = cl_list(2, output, MAKE_FIXNUM(bs));
		}
		break;
	case smm_synonym:
		strm = ecl_symbol_value(strm->stream.object0);
		goto BEGIN;

	case smm_broadcast:
		x = strm->stream.object0;
		if (ecl_endp(x)) {
			output = @'t';
			break;
		}
		strm = CAR(x);
		goto BEGIN;

	case smm_concatenated:
		x = strm->stream.object0;
		if (ecl_endp(x))
			break;
		strm = CAR(x);
		goto BEGIN;

	case smm_two_way:
	case smm_echo:
		strm = strm->stream.object0;
		goto BEGIN;

	case smm_string_input:
	case smm_string_output:
		break;

	default:
		ecl_internal_error("illegal stream mode");
	}
	@(return output)
}

cl_object
cl_stream_external_format(cl_object strm)
{
	cl_object output;
	cl_type t = type_of(strm);
#ifdef ECL_CLOS_STREAMS
	if (t == t_instance)
		output = @':default';
	else
#endif
	if (t == t_stream)
		output = @':default';
	else
		FEwrong_type_argument(@'stream', strm);
	@(return output)
}

/*----------------------------------------------------------------------
 *	Error messages
 *----------------------------------------------------------------------
 */

static void not_an_input_stream(cl_object fn) /*__attribute__((noreturn))*/;
static void not_an_output_stream(cl_object fn) /*__attribute__((noreturn))*/;
static void wrong_file_handler(cl_object strm) /*__attribute__((noreturn))*/;

static void
not_an_input_stream(cl_object strm)
{
	cl_error(9, @'simple-type-error', @':format-control',
		 make_constant_base_string("~A is not an input stream"),
		 @':format-arguments', cl_list(1, strm),
		 @':expected-type', cl_list(2, @'satisfies', @'input-stream-p'),
		 @':datum', strm);
}

static void
not_an_output_stream(cl_object strm)
{
	cl_error(9, @'simple-type-error', @':format-control',
		 make_constant_base_string("~A is not an output stream"),
		 @':format-arguments', cl_list(1, strm),
		 @':expected-type', cl_list(2, @'satisfies', @'output-stream-p'),
		 @':datum', strm);
}

static void
not_a_character_stream(cl_object s)
{
	cl_error(9, @'simple-type-error', @':format-control',
		 make_constant_base_string("~A is not a character stream"),
		 @':format-arguments', cl_list(1, s),
		 @':expected-type', @'character',
		 @':datum', cl_stream_element_type(s));
}

static void
io_error(cl_object strm)
{
	FElibc_error("Read or write operation to stream ~S signaled an error.",
		     1, strm);
}

static void
wrong_file_handler(cl_object strm)
{
	FEerror("Internal error: stream ~S has no valid C file handler.", 1, strm);
}

#if defined(ECL_WSOCK)
static void
wsock_error( const char *err_msg, cl_object strm )
{
	char *msg;
	cl_object msg_obj;
	FormatMessage( FORMAT_MESSAGE_FROM_SYSTEM | FORMAT_MESSAGE_ALLOCATE_BUFFER,
		       0, WSAGetLastError(), 0, ( void* )&msg, 0, NULL );
	msg_obj = make_base_string_copy( msg );
	LocalFree( msg );
	FEerror( err_msg, 2, strm, msg_obj );
}
#endif

/*----------------------------------------------------------------------
 *	ecl_open_stream(fn, smm, if_exists, if_does_not_exist)
 *	opens file fn with mode smm.
 *	Fn is a pathname designator.
 *----------------------------------------------------------------------
 */
cl_object
ecl_open_stream(cl_object fn, enum ecl_smmode smm, cl_object if_exists,
		cl_object if_does_not_exist, cl_fixnum byte_size,
		bool char_stream_p, bool use_header_p)
{
	cl_object x;
	FILE *fp;
	cl_object filename = si_coerce_to_filename(fn);
	char *fname = filename->base_string.self;
	bool signed_bytes, appending = FALSE;
	uint8_t binary_header = 0, bit_buffer = 0, bits_left = 0;

	if (byte_size < 0) {
		signed_bytes = 1;
		byte_size = -byte_size;
	} else {
		signed_bytes = 0;
	}
	if (char_stream_p && byte_size != 8) {
		FEerror("Tried to make a character stream of byte size /= 8.",0);
	}
	if (smm == smm_input || smm == smm_probe) {
		fp = fopen(fname, OPEN_R);
		if (fp == NULL) {
			if (if_does_not_exist == @':error')
				FEcannot_open(fn);
			else if (if_does_not_exist == @':create') {
				fp = fopen(fname, OPEN_W);
				if (fp == NULL)
					FEcannot_open(fn);
				fclose(fp);
				fp = fopen(fname, OPEN_R);
				if (fp == NULL)
					FEcannot_open(fn);
			} else if (Null(if_does_not_exist)) {
				return(Cnil);
			} else {
				FEerror("~S is an illegal IF-DOES-NOT-EXIST option.",
					1, if_does_not_exist);
			}
		} else if (!char_stream_p && use_header_p) {
			/* Read the binary header */
			int c = getc(fp);
			if (c != EOF) {
				binary_header = c & 0xFF;
				if (binary_header & ~7)
					FEerror("~S has an invalid binary header ~S",
					        2, fn, MAKE_FIXNUM(binary_header));
			}
			ecl_fseeko(fp, 0, SEEK_SET);
		}
	} else if (smm == smm_output || smm == smm_io) {
		if (if_exists == @':new_version' && if_does_not_exist == @':create')
			goto CREATE;
		fp = fopen(fname, OPEN_R);
		if (fp != NULL) {
			if (!char_stream_p && use_header_p && (if_exists == @':overwrite' || if_exists == @':append')) {
				/* Read binary header */
				int c = getc(fp);
				if (c != EOF) {
					binary_header = c & 0xFF;
					if (binary_header & ~7)
						FEerror("~S has an invalid binary header ~S",
						        2, fn, MAKE_FIXNUM(binary_header));
					if (binary_header != 0 && if_exists == @':append' &&
					    ecl_fseeko(fp, -1, SEEK_END) == 0) {
						/* Read the last byte */
						bit_buffer = getc(fp) & 0xFF;
						bits_left = binary_header;
					}
				}
			}
			fclose(fp);
			if (if_exists == @':error')
				FEcannot_open(fn);
			else if (if_exists == @':rename') {
				fp = ecl_backup_fopen(fname, (smm == smm_output)
						      ? OPEN_W
						      : OPEN_RW);
				if (fp == NULL)
					FEcannot_open(fn);
			} else if (if_exists == @':rename_and_delete' ||
				   if_exists == @':new_version' ||
				   if_exists == @':supersede') {
				fp = fopen(fname, (smm == smm_output)
					   ? OPEN_W
					   : OPEN_RW);
				if (fp == NULL)
					FEcannot_open(fn);
			} else if (if_exists == @':overwrite' || if_exists == @':append') {
				/* We cannot use "w+b" because it truncates.
				   We cannot use "a+b" because writes jump to the end. */
				int f = open(filename->base_string.self, (smm == smm_output)?
					     (O_WRONLY|O_CREAT) : (O_RDWR|O_CREAT));
				if (f < 0)
					FEcannot_open(fn);
				fp = fdopen(f, (smm == smm_output)? OPEN_W : OPEN_RW);
				if (fp == NULL) {
					close(f);
					FEcannot_open(fn);
				}
				if (if_exists == @':append') {
					ecl_fseeko(fp, 0, SEEK_END);
					appending = TRUE;
				}
			} else if (Null(if_exists)) {
				return(Cnil);
			} else {
				FEerror("~S is an illegal IF-EXISTS option.",
					1, if_exists);
			}
		} else {
			if (if_does_not_exist == @':error')
				FEcannot_open(fn);
			else if (if_does_not_exist == @':create') {
			CREATE:
				fp = fopen(fname, (smm == smm_output)
					   ? OPEN_W
					   : OPEN_RW);
				if (fp == NULL)
					FEcannot_open(fn);
			} else if (Null(if_does_not_exist)) {
				return(Cnil);
			} else {
				FEerror("~S is an illegal IF-DOES-NOT-EXIST option.",
					1, if_does_not_exist);
			}
		}
	} else {
		FEerror("Illegal stream mode ~S", 1, MAKE_FIXNUM(smm));
	}
	x = cl_alloc_object(t_stream);
	x->stream.mode = (short)smm;
	x->stream.closed = 0;
	x->stream.file = (void*)fp;
	x->stream.char_stream_p = char_stream_p;
	/* Michael, touch this to reactivate support for odd bit sizes! */
	if (!use_header_p) {
		/* binary header not used, round byte_size to a 8 bits */
		byte_size = (byte_size + 7) & ~7;
		/* change header to something detectable */
		binary_header = 0xFF;
	}
	x->stream.byte_size = byte_size;
	x->stream.signed_bytes = signed_bytes;
	x->stream.header = binary_header;
	x->stream.last_op = 0;
	if (bits_left != 0) {
		x->stream.bits_left = bits_left;
		x->stream.bit_buffer = bit_buffer;
		x->stream.buffer_state = -1;
	}
	x->stream.object1 = fn;
	x->stream.int0 = x->stream.int1 = 0;
	si_set_buffering_mode(x, char_stream_p? @':line-buffered' : @':fully-buffered');
	if (smm == smm_probe) {
		cl_close(1, x);
	} else {
		si_set_finalizer(x, Ct);
		if (!char_stream_p) {
			/* Set file pointer to the correct position */
			if (appending) {
				if (bits_left != 0)
					ecl_fseeko(fp, -1, SEEK_END);
			} else {
				ecl_fseeko(fp, (use_header_p ? 1 : 0), SEEK_SET);
			}
		}
	}
	return(x);
}

/* Forward definitions */
static void ecl_write_byte8(int c, cl_object strm);
static int ecl_read_byte8(cl_object strm);
static void flush_output_stream_binary(cl_object strm);

@(defun close (strm &key (abort @'nil'))
	FILE *fp;
@
#ifdef ECL_CLOS_STREAMS
	if (ECL_INSTANCEP(strm)) {
		return funcall(2, @'gray::close', strm);
	}
#endif
	if (type_of(strm) != t_stream) 
		FEtype_error_stream(strm);
	/* It is permissible to close a closed file */
	if (strm->stream.closed)
		@(return Ct);
	fp = (FILE*)strm->stream.file;
	switch ((enum ecl_smmode)strm->stream.mode) {
	case smm_output:
		if (fp == stdout)
			FEerror("Cannot close the standard output.", 0);
		goto DO_CLOSE;
	case smm_input:
		if (fp == stdin)
			FEerror("Cannot close the standard input.", 0);
	case smm_io:
	case smm_probe:
	DO_CLOSE:
		if (fp == NULL)
			wrong_file_handler(strm);
		if (ecl_output_stream_p(strm)) {
			ecl_force_output(strm);
			if (!strm->stream.char_stream_p && strm->stream.header != 0xFF) {
				/* write header */
				if (ecl_fseeko(fp, 0, SEEK_SET) != 0)
					io_error(strm);
				ecl_write_byte8(strm->stream.header, strm);
			}
		}
		if (fclose(fp) != 0)
			FElibc_error("Cannot close stream ~S.", 1, strm);
#if !defined(GBC_BOEHM)
		cl_dealloc(strm->stream.buffer);
		strm->stream.file = NULL;
#endif
		break;
#if defined(ECL_WSOCK)
	case smm_input_wsock:
	case smm_output_wsock:
	case smm_io_wsock:
		if ( closesocket( ( int )strm->stream.file ) != 0 )
			wsock_error( "Cannot close Windows Socket ~S~%~A.", strm );
#if !defined(GBC_BOEHM)
		cl_dealloc(strm->stream.buffer);
		strm->stream.file = NULL;
#endif
		break;
#endif

	case smm_two_way:
		strm->stream.object0 = OBJNULL;
	case smm_synonym:
	case smm_broadcast:
	case smm_concatenated:
	case smm_echo:
	case smm_string_input:
	case smm_string_output:
	  /* The elements of a composite stream are not closed. For
	     composite streams we zero object1. For files we do not,
	     as it might contain an useful pathname */
		strm->stream.object1 = OBJNULL;
		break;

	default:
		ecl_internal_error("illegal stream mode");
	}
	strm->stream.closed = 1;
	strm->stream.file = NULL;
	@(return Ct);
@)

cl_object
ecl_make_string_input_stream(cl_object strng, cl_index istart, cl_index iend)
{
	cl_object strm;

	strm = cl_alloc_object(t_stream);
	strm->stream.mode = (short)smm_string_input;
	strm->stream.closed = 0;
	strm->stream.file = NULL;
	strm->stream.object0 = strng;
	strm->stream.object1 = OBJNULL;
	strm->stream.int0 = istart;
	strm->stream.int1 = iend;
	strm->stream.char_stream_p = 1;
	strm->stream.byte_size = 8;
	strm->stream.signed_bytes = 0;
	return(strm);
}

cl_object
ecl_make_string_output_stream(cl_index line_length)
{
	cl_object s = cl_alloc_adjustable_base_string(line_length);
	return si_make_string_output_stream_from_string(s);
}


/**********************************************************************
 * BYTE INPUT/OUTPUT
 *
 * CLOS streams should handle byte input/output separately. For the
 * rest of streams, we decompose each byte into octets and write them
 * from the least significant to the most significant one.
 */

static void
ecl_write_byte8(int c, cl_object strm)
{
	/*
	 * INV: We only get streams of the following four modes.
	 */
	switch ((enum ecl_smmode)strm->stream.mode) {
	case smm_output:
	case smm_io: {
		FILE *fp = (FILE *)strm->stream.file;
		if (fp == NULL)
			wrong_file_handler(strm);
		if (putc(c, fp) == EOF)
			io_error(strm);
		break;
	}
#if defined(ECL_WSOCK)
	case smm_io_wsock:
	case smm_output_wsock: {
		int fp = (int)strm->stream.file;
		if ( fp == INVALID_SOCKET )
			wrong_file_handler( strm );
		else
		{
			char ch = ( char )c;
			if ( send( fp, &ch, 1, 0 ) == SOCKET_ERROR )
				wsock_error( "Cannot write char to Windows Socket ~S.~%~A", strm );
		}
		break;
	}
#endif
	case smm_string_output:
		strm->stream.int0++;
		ecl_string_push_extend(strm->stream.object0, c);
		break;
	default:
		ecl_internal_error("illegal stream mode");
	}
}

void
ecl_write_byte(cl_object c, cl_object strm)
{
	cl_index bs, nb;
	cl_object aux;
	/*
	 * The first part is only for composite or complex streams.
	 */
BEGIN:
#ifdef ECL_CLOS_STREAMS
	if (ECL_INSTANCEP(strm)) {
		funcall(3, @'gray::stream-write-byte', strm, c);
		return;
	}
#endif
	if (type_of(strm) != t_stream)
		FEtype_error_stream(strm);
	if (strm->stream.closed)
		FEclosed_stream(strm);
	switch ((enum ecl_smmode)strm->stream.mode) {
	case smm_io:
		io_stream_begin_write(strm);
	case smm_output:
#if defined(ECL_WSOCK)
	case smm_io_wsock:
	case smm_output_wsock:
#endif
	case smm_string_output:
		break;
	case smm_synonym:
		strm = ecl_symbol_value(strm->stream.object0);
		goto BEGIN;
	case smm_broadcast: {
		cl_object x;
		for (x = strm->stream.object0; !ecl_endp(x); x = CDR(x))
			ecl_write_byte(c, CAR(x));
		return;
	}
	case smm_two_way:
		strm->stream.int0++;
		strm = strm->stream.object1;
		goto BEGIN;
	case smm_echo:
		strm = strm->stream.object1;
		goto BEGIN;
	case smm_input:
#if defined(ECL_WSOCK)
	case smm_input_wsock:
#endif
	case smm_concatenated:
	case smm_string_input:
		not_an_output_stream(strm);
	default:
		ecl_internal_error("illegal stream mode");
	}
	/*
	 * Here is the real output of the byte.
	 */
	bs = strm->stream.byte_size;
	if (bs == 8) {
		cl_fixnum n = fixint(c);
		ecl_write_byte8(n & 0xFF, strm);
	} else if (bs & 7) {
		unsigned char b = strm->stream.bit_buffer;
		int bs_ = bs;
		cl_object c0 = c;
		nb = strm->stream.bits_left;
		if (strm->stream.buffer_state == 1) {
			/* buffer is prepared for reading: re-read (8-nb) bits and throw the rest */
			int c0;
			ecl_fseeko((FILE*)strm->stream.file, -1, SEEK_CUR);
			c0 = ecl_read_byte8(strm);
			if (c0 == EOF)
				/* this should not happen !!! */
				io_error(strm);
			ecl_fseeko((FILE*)strm->stream.file, -1, SEEK_CUR);
			b = (unsigned char)(c0 & MAKE_BIT_MASK(8-nb));
			nb = (8-nb);
		}
		do {
			b |= (unsigned char)(fixnnint(cl_logand(2, c0, MAKE_FIXNUM(MAKE_BIT_MASK(8-nb)))) << nb);
			bs_ -= (8-nb);
			c0 = cl_ash(c0, MAKE_FIXNUM(nb-8));
			if (bs_ >= 0) {
				ecl_write_byte8(b, strm);
				b = nb = 0;
			}
		} while (bs_ > 0);
		strm->stream.bits_left = (bs_ < 0 ? (8+bs_) : 0);
		strm->stream.bit_buffer = (bs_ < 0 ? (b & MAKE_BIT_MASK(8+bs_)) : 0);
		strm->stream.buffer_state = (bs_ < 0 ? -1 : 0);
	} else do {
		cl_object b = cl_logand(2, c, MAKE_FIXNUM(0xFF));
		ecl_write_byte8(fix(b), strm);
		c = cl_ash(c, MAKE_FIXNUM(-8));
		bs -= 8;
	} while (bs);
}

static int
ecl_read_byte8(cl_object strm)
{
	/*
	 * INV: We only get streams of the following four modes.
	 */
	int c;
	switch ((enum ecl_smmode)strm->stream.mode) {
	case smm_input:
	case smm_io: {
		FILE *fp = (FILE*)strm->stream.file;
		if (fp == NULL)
			wrong_file_handler(strm);
		c = getc(fp);
		if (c == EOF && ferror(fp))
			io_error(strm);
		break;
	}
#if defined(ECL_WSOCK)
	case smm_io_wsock:
	case smm_input_wsock: {
		int fp = (int)strm->stream.file;
		if ( fp == INVALID_SOCKET )
			wrong_file_handler( strm );
		else
		{
			/* check for unread chars first */
			if (CONSP(strm->stream.object0)) {
				c = (unsigned char)CHAR_CODE(CAR(strm->stream.object0));
				strm->stream.object0 = CDR(strm->stream.object0);
			} else {
				char ch;
				if ( recv( fp, &ch, 1, 0 ) == SOCKET_ERROR )
					wsock_error( "Cannot read char from Windows socket ~S.~%~A", strm );
				c = ( unsigned char )ch;
			}
		}
		break;
	}
#endif
	case smm_string_input:
		if (strm->stream.int0 >= strm->stream.int1)
			c = EOF;
		else
			c = strm->stream.object0->base_string.self[strm->stream.int0++];
		break;
	default:
		ecl_internal_error("illegal stream mode");
	}
	return c;
}

cl_object
si_set_buffering_mode(cl_object stream, cl_object buffer_mode_symbol)
{
	enum ecl_smmode mode = stream->stream.mode;
	int buffer_mode;

	if (type_of(stream) != t_stream) {
		FEerror("Cannot set buffer of ~A", 1, stream);
	}
	if (buffer_mode_symbol == Cnil) {
		buffer_mode = _IONBF;
	} else if (buffer_mode_symbol == Ct || buffer_mode_symbol == @':fully-buffered') {
		buffer_mode = _IOFBF;
	} else if (buffer_mode_symbol == @':line-buffered') {
		buffer_mode = _IOLBF;
	} else {
		FEerror("Not a valid buffering mode: ~A", 1, buffer_mode_symbol);
	}
	if (mode == smm_output || mode == smm_io || mode == smm_input) {
		FILE *fp = (FILE*)stream->stream.file;
		char *new_buffer = 0;
		setvbuf(fp, 0, _IONBF, 0);
		if (buffer_mode != _IONBF) {
			char *new_buffer;
			cl_index buffer_size = BUFSIZ;
			new_buffer = stream->stream.buffer = cl_alloc_atomic(buffer_size);
			setvbuf(fp, new_buffer, buffer_mode, buffer_size);
		}
	}
	@(return stream)
}

static void
flush_output_stream_binary(cl_object strm)
{
	if (strm->stream.buffer_state == -1) {
		/* buffer is prepared for writing: flush it */
		unsigned char b = strm->stream.bit_buffer;
		cl_index nb = strm->stream.bits_left;
		bool do_merging = FALSE;
		FILE *fp = (FILE*)strm->stream.file;

		/* do we need to merge with existing byte? */
		ecl_off_t current_offset = ecl_ftello(fp), diff_offset;
		if (ecl_fseeko(fp, 0, SEEK_END) != 0)
			io_error(strm);
		switch ((diff_offset = ecl_ftello(fp)-current_offset)) {
			case 0: break;
			case 1:
				/* (EOF-1): merge only if less bits left than header tells us */
				do_merging = (nb < strm->stream.header);
				break;
			default:
				do_merging = (diff_offset > 1);
				break;
		}
		if (ecl_fseeko(fp, current_offset, SEEK_SET) != 0)
			io_error(strm);

		/* do merging, if required */
		if (do_merging){
			if (strm->stream.mode == smm_io) {
				/* I/O stream: no need to reopen and I/O sync already triggered */
				int c = ecl_read_byte8(strm);
				if (c != EOF)
					b |= (unsigned char)(c & ~MAKE_BIT_MASK(nb));
				/* rewind stream */
				if (ecl_fseeko(fp, -1, SEEK_CUR) != 0)
					io_error(strm);
			} else {
				/* write-only stream: need to reopen the file for reading *
				 * the byte to merge, then reopen it back for writing     */
				cl_object fn = si_coerce_to_filename(strm->stream.object1);
				if (freopen(fn->base_string.self, OPEN_R, fp) == NULL ||
				    ecl_fseeko(fp, current_offset, SEEK_SET) != 0)
					io_error(strm);
				/* cannot use ecl_read_byte8 here, because strm hasn't the right mode */
				b |= (unsigned char)(getc(fp) & ~MAKE_BIT_MASK(nb));
				/* need special trick to re-open the file for writing, avoiding truncation */
				fclose(fp);
				strm->stream.file = fdopen(open(fn->base_string.self, O_WRONLY), OPEN_W);
				if (strm->stream.file == NULL || ecl_fseeko(fp, current_offset, SEEK_SET) != 0)
					io_error(strm);
			}
		} else {
			/* No merging occurs -> header must be overwritten */
			strm->stream.header = nb;
		}

		/* flush byte w/o changing file pointer */
		ecl_write_byte8(b, strm);
		ecl_fseeko(fp, -1, SEEK_CUR);
	}
}

cl_object
ecl_read_byte(cl_object strm)
{
	cl_object c;
	cl_index bs, nb;
	/*
	 * In this first part, we identify the composite streams and
	 * also CLOS streams.
	 */
BEGIN:
#ifdef ECL_CLOS_STREAMS
	if (ECL_INSTANCEP(strm)) {
		return funcall(2, @'gray::stream-read-byte', strm);
	}
#endif
	if (type_of(strm) != t_stream) 
		FEtype_error_stream(strm);
	if (strm->stream.closed)
		FEclosed_stream(strm);
	switch ((enum ecl_smmode)strm->stream.mode) {
	case smm_io:
		io_stream_begin_read(strm);
	case smm_input:
	case smm_string_input:
#if defined(ECL_WSOCK)
	case smm_io_wsock:
	case smm_input_wsock:
#endif
		break;
	case smm_synonym:
		strm = ecl_symbol_value(strm->stream.object0);
		goto BEGIN;
	case smm_concatenated: {
		cl_object strmi = strm->stream.object0;
		c = Cnil;
		while (!ecl_endp(strmi)) {
			c = ecl_read_byte(CAR(strmi));
			if (c != Cnil)
				break;
			strm->stream.object0 = strmi = CDR(strmi);
		}
		return c;
	}
	case smm_two_way:
		if (strm == cl_core.terminal_io)
			ecl_force_output(cl_core.terminal_io->stream.object1);
		strm->stream.int1 = 0;
		strm = strm->stream.object0;
		goto BEGIN;
	case smm_echo:
		c = ecl_read_byte(strm->stream.object0);
		if (c != Cnil) {
			if (strm->stream.int0 == 0)
				ecl_write_byte(c, strm->stream.object1);
			else		/* don't echo twice if it was unread */
				--(strm->stream.int0);
		}
		return c;
	case smm_output:
#if defined(ECL_WSOCK)
	case smm_output_wsock:
#endif
	case smm_broadcast:
	case smm_string_output:
		not_an_input_stream(strm);
	default:
		ecl_internal_error("illegal stream mode");
	}
	/*
	 * Here we treat the case of streams for which ecl_read_byte8 works.
	 */
	bs = strm->stream.byte_size;
	if (bs == 8) {
		cl_fixnum i = ecl_read_byte8(strm);
		if (i == EOF)
			return Cnil;
		if (strm->stream.signed_bytes) {
			unsigned char c = i;
			return MAKE_FIXNUM((signed char)c);
		}
		return MAKE_FIXNUM(i);
	} else if (bs & 7) {
		unsigned char b = strm->stream.bit_buffer;
		nb = strm->stream.bits_left;
		if (strm->stream.buffer_state == -1) {
			/* buffer is prepared for writing: flush it */
			flush_output_stream_binary(strm);
			b = ((unsigned char)ecl_read_byte8(strm)) >> nb;
			nb = (8-nb);
		}
		if (nb >= bs) {
			c = MAKE_FIXNUM(b & (unsigned char)MAKE_BIT_MASK(bs));
			strm->stream.bits_left = (nb-bs);
			strm->stream.bit_buffer = (strm->stream.bits_left > 0 ? (b >> bs): 0);
		} else {
			cl_index i;
			c = MAKE_FIXNUM(b);
			while (nb < bs) {
				int c0 = ecl_read_byte8(strm);
				if (c0 == EOF)
					return Cnil;
				b = (unsigned char)(c0 & 0xFF);
				for (i=8; i>0 && nb<bs; i--, nb++, b>>=1) {
					c = cl_logior(2, c, cl_ash(MAKE_FIXNUM(b&0x01), MAKE_FIXNUM(nb)));
				}
			}
			strm->stream.bits_left = i;
			strm->stream.bit_buffer = b;
		}
		strm->stream.buffer_state = (strm->stream.bits_left > 0 ? 1 : 0);
	} else {
		cl_index bs_ = bs;
		c = MAKE_FIXNUM(0);
		for (nb = 0; bs_ >= 8; bs_ -= 8, nb += 8) {
			cl_fixnum i = ecl_read_byte8(strm);
			if (i == EOF)
				return Cnil;
			c = cl_logior(2, c, cl_ash(MAKE_FIXNUM(i), MAKE_FIXNUM(nb)));
		}
	}
	if (strm->stream.signed_bytes && cl_logbitp(MAKE_FIXNUM(bs-1), c) != Cnil) {
		c = cl_logandc1(cl_ash(MAKE_FIXNUM(1), MAKE_FIXNUM(bs-1)), c);
		c = ecl_minus(c, cl_ash(MAKE_FIXNUM(1), MAKE_FIXNUM(bs-1)));
	}
	return c;
}


/**********************************************************************
 * CHARACTER INPUT/OUTPUT
 */

/*
 * ecl_read_char(s) tries to read a character from the stream S. It outputs
 * either the code of the character read, or EOF. Whe compiled with
 * CLOS-STREAMS and S is an instance object, STREAM-READ-CHAR is invoked
 * to retrieve the character. Then STREAM-READ-CHAR should either
 * output the character, or NIL, indicating EOF.
 *
 * INV: ecl_read_char(strm) checks the type of STRM.
 */
int
ecl_read_char(cl_object strm)
{
	int c;
	FILE *fp;

BEGIN:
#ifdef ECL_CLOS_STREAMS
	if (ECL_INSTANCEP(strm)) {
		cl_object c = funcall(2, @'gray::stream-read-char', strm);
		return CHARACTERP(c)? CHAR_CODE(c) : EOF;
	}
#endif
	if (type_of(strm) != t_stream) 
		FEtype_error_stream(strm);
	if (strm->stream.closed)
		FEclosed_stream(strm);
	switch ((enum ecl_smmode)strm->stream.mode) {
	case smm_io:
		io_stream_begin_read(strm);
	case smm_input: {
		FILE *fp = (FILE*)strm->stream.file;
		if (!strm->stream.char_stream_p)
			not_a_character_stream(strm);
		if (fp == NULL)
			wrong_file_handler(strm);
		c = getc(fp);
		if (c == EOF && ferror(fp))
			io_error(strm);
		break;
	}
#if defined(ECL_WSOCK)
	case smm_io_wsock:
	case smm_input_wsock: {
		int fp = (int)strm->stream.file;
		if (!strm->stream.char_stream_p)
			not_a_character_stream(strm);
		if ( fp == INVALID_SOCKET )
			wrong_file_handler( strm );
		else {
			if (CONSP(strm->stream.object0)) {
				c = (unsigned char)CHAR_CODE(CAR(strm->stream.object0));
				strm->stream.object0 = CDR(strm->stream.object0);
			} else {
				char ch;
				if ( recv( fp, &ch, 1, 0 ) == SOCKET_ERROR )
					wsock_error( "Cannot read char from Windows socket ~S.~%~A", strm );
				c = ( unsigned char )ch;
			}
		}
		break;
	}
#endif

	case smm_synonym:
		strm = ecl_symbol_value(strm->stream.object0);
		goto BEGIN;

	case smm_concatenated: {
		cl_object strmi = strm->stream.object0;
		c = EOF;
		while (!ecl_endp(strmi)) {
			c = ecl_read_char(CAR(strmi));
			if (c != EOF)
				break;
			strm->stream.object0 = strmi = CDR(strmi);
		}
		break;
	}
	case smm_two_way:
		if (strm == cl_core.terminal_io)
			ecl_force_output(cl_core.terminal_io->stream.object1);
		strm->stream.int1 = 0;
		strm = strm->stream.object0;
		goto BEGIN;

	case smm_echo:
		c = ecl_read_char(strm->stream.object0);
		if (c != EOF) {
			if (strm->stream.int0 == 0)
				ecl_write_char(c, strm->stream.object1);
			else		/* don't echo twice if it was unread */
				--(strm->stream.int0);
		}
		break;

	case smm_string_input:
		if (strm->stream.int0 >= strm->stream.int1)
			c = EOF;
		else
			c = strm->stream.object0->base_string.self[strm->stream.int0++];
		break;

	case smm_output:
#if defined(ECL_WSOCK)
	case smm_output_wsock:
#endif
	case smm_broadcast:
	case smm_string_output:
		not_an_input_stream(strm);

	default:
		ecl_internal_error("illegal stream mode");
	}
	return c;
}

/*
 * ecl_read_char(s) tries to read a character from the stream S. It outputs
 * either the code of the character read, or EOF. Whe compiled with
 * CLOS-STREAMS and S is an instance object, STREAM-READ-CHAR is invoked
 * to retrieve the character. Then STREAM-READ-CHAR should either
 * output the character, or NIL, indicating EOF.
 *
 * INV: ecl_read_char(strm) checks the type of STRM.
 */
int
ecl_peek_char(cl_object strm)
{
	int c;
	FILE *fp;

BEGIN:
#ifdef ECL_CLOS_STREAMS
	if (ECL_INSTANCEP(strm)) {
		cl_object c = funcall(2, @'gray::stream-peek-char', strm);
		return CHARACTERP(c)? CHAR_CODE(c) : EOF;
	}
#endif
	if (type_of(strm) != t_stream) 
		FEtype_error_stream(strm);
	if (strm->stream.closed)
		FEclosed_stream(strm);
	fp = (FILE*)strm->stream.file;
	switch ((enum ecl_smmode)strm->stream.mode) {
	case smm_io:
		io_stream_begin_read(strm);
	case smm_input:
		if (!strm->stream.char_stream_p)
			not_a_character_stream(strm);
		if (fp == NULL)
			wrong_file_handler(strm);
		c = getc(fp);
		if (c == EOF && ferror(fp))
			io_error(strm);
		ungetc(c, fp);
		break;

#if defined(ECL_WSOCK)
	case smm_io_wsock:
	case smm_input_wsock: {
		int fp = strm->stream.file;
		if (!strm->stream.char_stream_p)
			not_a_character_stream(strm);
		if ( fp == INVALID_SOCKET )
			wrong_file_handler( strm );
		else {
			if (CONSP(strm->stream.object0)) {
				c = (unsigned char)CHAR_CODE(CAR(strm->stream.object0));
			} else {
				char ch;
				if ( recv( fp, &ch, 1, MSG_PEEK ) == SOCKET_ERROR )
					wsock_error( "Cannot peek char from Windows socket ~S.~%~A", strm );
				c = ( unsigned char )ch;
			}
		}
		break;
	}
#endif

	case smm_synonym:
		strm = ecl_symbol_value(strm->stream.object0);
		goto BEGIN;

	case smm_concatenated: {
		cl_object strmi = strm->stream.object0;
		c = EOF;
		while (!ecl_endp(strmi)) {
			c = ecl_peek_char(CAR(strmi));
			if (c != EOF)
				break;
			strm->stream.object0 = strmi = CDR(strmi);
		}
		break;
	}
	case smm_two_way:
		if (strm == cl_core.terminal_io)
			ecl_force_output(cl_core.terminal_io->stream.object1);
		strm->stream.int1 = 0;
		strm = strm->stream.object0;
		goto BEGIN;

	case smm_echo:
		c = ecl_peek_char(strm->stream.object0);
		break;

	case smm_string_input:
		if (strm->stream.int0 >= strm->stream.int1)
			c = EOF;
		else
			c = strm->stream.object0->base_string.self[strm->stream.int0];
		break;

	case smm_output:
#if defined(ECL_WSOCK)
	case smm_output_wsock:
#endif
	case smm_broadcast:
	case smm_string_output:
		not_an_input_stream(strm);

	default:
		ecl_internal_error("illegal stream mode");
	}
	return c;
}

int
ecl_read_char_noeof(cl_object strm)
{
	int c = ecl_read_char(strm);
	if (c == EOF)
		FEend_of_file(strm);
	return c;
}

void
ecl_unread_char(int c, cl_object strm)
{
	FILE *fp;

BEGIN:
#ifdef ECL_CLOS_STREAMS
	if (ECL_INSTANCEP(strm)) {
		funcall(3, @'gray::stream-unread-char', strm, CODE_CHAR(c));
		return;
	}
#endif
	if (type_of(strm) != t_stream) 
		FEtype_error_stream(strm);
	if (strm->stream.closed)
		FEclosed_stream(strm);
	fp = (FILE*)strm->stream.file;
	switch ((enum ecl_smmode)strm->stream.mode) {
	case smm_io:
		if (strm->stream.last_op < 0) {
			goto UNREAD_ERROR;
		}
		strm->stream.last_op = +1;
	case smm_input:
		if (!strm->stream.char_stream_p)
			not_a_character_stream(strm);
		if (fp == NULL)
			wrong_file_handler(strm);
		ungetc(c, fp);
		if (c == EOF)
			io_error(strm);
/*		--strm->stream.int0; useless in smm_io, Beppe */
		break;

#if defined(ECL_WSOCK)
	case smm_io_wsock:
	case smm_input_wsock:
		strm->stream.object0 = CONS(CODE_CHAR((unsigned char)c), strm->stream.object0);
		break;
#endif

	case smm_synonym:
		strm = ecl_symbol_value(strm->stream.object0);
		goto BEGIN;

	case smm_concatenated:
		if (ecl_endp(strm->stream.object0))
			goto UNREAD_ERROR;
		strm = CAR(strm->stream.object0);
		goto BEGIN;

	case smm_two_way:
		strm = strm->stream.object0;
		goto BEGIN;

	case smm_echo:
		ecl_unread_char(c, strm->stream.object0);
		(strm->stream.int0)++;
		break;

	case smm_string_input:
		if (strm->stream.int0 <= 0 || (int)strm->stream.object0->base_string.self[strm->stream.int0-1] != c)
			goto UNREAD_ERROR;
		--strm->stream.int0;
		break;

	case smm_output:
#if defined(ECL_WSOCK)
	case smm_output_wsock:
#endif
	case smm_broadcast:
	case smm_string_output:
		not_an_input_stream(strm);

	default:
		ecl_internal_error("illegal stream mode");
	}
	return;

UNREAD_ERROR:
	FEerror("Cannot unread the stream ~S.", 1, strm);
}

int
ecl_write_char(int c, cl_object strm)
{
	cl_object x;
	FILE *fp;

BEGIN:
#ifdef ECL_CLOS_STREAMS
	if (ECL_INSTANCEP(strm)) {
		funcall(3, @'gray::stream-write-char', strm, CODE_CHAR(c));
		return c;
	}
#endif
	if (type_of(strm) != t_stream) 
		FEtype_error_stream(strm);
	if (strm->stream.closed)
		FEclosed_stream(strm);
	fp = (FILE*)strm->stream.file;
	switch ((enum ecl_smmode)strm->stream.mode) {
	case smm_io:
		io_stream_begin_write(strm);
	case smm_output:
		if (!strm->stream.char_stream_p)
			not_a_character_stream(strm);
		if (c == '\n')
			strm->stream.int1 = 0;
		else if (c == '\t')
			strm->stream.int1 = (strm->stream.int1&~07) + 8;
		else
			strm->stream.int1++;
		if (fp == NULL)
			wrong_file_handler(strm);
		if (putc(c, fp) == EOF)
			io_error(strm);
		break;

#if defined(ECL_WSOCK)
	case smm_io_wsock:
	case smm_output_wsock:
		if (!strm->stream.char_stream_p)
			not_a_character_stream(strm);
		if (c == '\n')
			strm->stream.int1 = 0;
		else if (c == '\t')
			strm->stream.int1 = (strm->stream.int1&~07) + 8;
		else
			strm->stream.int1++;
		if ( ( int )fp == INVALID_SOCKET )
			wrong_file_handler( strm );
		else
		{
			char ch = ( char )c;
			if ( send( ( int )fp, &ch, 1, 0 ) == SOCKET_ERROR )
				wsock_error( "Cannot write char to Windows Socket ~S.~%~A", strm );
		}
		break;
#endif

	case smm_synonym:
		strm = ecl_symbol_value(strm->stream.object0);
		goto BEGIN;

	case smm_broadcast:
		for (x = strm->stream.object0; !ecl_endp(x); x = CDR(x))
			ecl_write_char(c, CAR(x));
		break;

	case smm_two_way:
		strm->stream.int0++;
		if (c == '\n')
			strm->stream.int1 = 0;
		else if (c == '\t')
			strm->stream.int1 = (strm->stream.int1&~07) + 8;
		else
			strm->stream.int1++;
		strm = strm->stream.object1;
		goto BEGIN;

	case smm_echo:
		strm = strm->stream.object1;
		goto BEGIN;

	case smm_string_output:
		strm->stream.int0++;
		if (c == '\n')
			strm->stream.int1 = 0;
		else if (c == '\t')
			strm->stream.int1 = (strm->stream.int1&~07) + 8;
		else
			strm->stream.int1++;
		ecl_string_push_extend(strm->stream.object0, c);
		break;

	case smm_input:
#if defined(ECL_WSOCK)
	case smm_input_wsock:
#endif
	case smm_concatenated:
	case smm_string_input:
		not_an_output_stream(strm);

	default:
		ecl_internal_error("illegal stream mode");
	}
	return(c);
}

void
writestr_stream(const char *s, cl_object strm)
{
	while (*s != '\0')
		ecl_write_char(*s++, strm);
}

cl_object
si_do_write_sequence(cl_object seq, cl_object stream, cl_object s, cl_object e)
{
	cl_fixnum start,limit,end;
	cl_type t;

	/* Since we have called ecl_length(), we know that SEQ is a valid
	   sequence. Therefore, we only need to check the type of the
	   object, and seq == Cnil i.f.f. t = t_symbol */
	limit = ecl_length(seq);
	start = ecl_fixnum_in_range(@'write-sequence',"start",s,0,limit);
	if (e == Cnil) {
		end = limit;
	} else {
		end = ecl_fixnum_in_range(@'write-sequence',"end",e,0,limit);
	}
	if (end <= start) {
		goto OUTPUT;
	}
	t = type_of(seq);
	if (t == t_list) {
		bool ischar = cl_stream_element_type(stream) == @'base-char';
		cl_object s = ecl_nthcdr(start, seq);
		loop_for_in(s) {
			if (start < end) {
				cl_object elt = CAR(s);
				cl_write_byte(ischar? cl_char_code(elt) : elt,
					      stream);
				start++;
			} else {
				goto OUTPUT;
			}
		} end_loop_for_in;
		goto OUTPUT;
	}
	if (t != t_base_string &&
	    !(t == t_vector &&
	      (seq->vector.elttype == aet_b8 || seq->vector.elttype == aet_i8)))
	{
		bool ischar = cl_stream_element_type(stream) == @'base-char';
		while (start < end) {
			cl_object elt = ecl_aref(seq, start++);
			if (ischar) {
				ecl_write_char(ecl_char_code(elt), stream);
			} else {
				ecl_write_byte(elt, stream);
			}
		}
		goto OUTPUT;
	}
 AGAIN:
	if ((t = type_of(stream)) == t_stream &&
	    (stream->stream.mode == smm_io ||
	     stream->stream.mode == smm_output))
	{
		size_t towrite = end - start;
		if (stream->stream.mode == smm_io) {
			io_stream_begin_write(stream);
		}
		if (fwrite(seq->vector.self.ch + start, sizeof(char),
			   towrite, (FILE*)stream->stream.file) < towrite) {
			io_error(stream);
		}
	} else if (t == t_stream && stream->stream.mode == smm_two_way) {
		stream = stream->stream.object1;
		goto AGAIN;
	} else {
		char *p;
		for (p= seq->vector.self.ch; start < end; start++) {
			ecl_write_char(p[start], stream);
		}
	}
 OUTPUT:
	@(return seq);
}

cl_object
si_do_read_sequence(cl_object seq, cl_object stream, cl_object s, cl_object e)
{
	cl_fixnum start,limit,end;
	cl_type t;

	/* Since we have called ecl_length(), we know that SEQ is a valid
	   sequence. Therefore, we only need to check the type of the
	   object, and seq == Cnil i.f.f. t = t_symbol */
	limit = ecl_length(seq);
	start = ecl_fixnum_in_range(@'read-sequence',"start",s,0,limit);
	if (e == Cnil) {
		end = limit;
	} else {
		end = ecl_fixnum_in_range(@'read-sequence',"end",e,0,limit);
	}
	if (end <= start) {
		goto OUTPUT;
	}
	t = type_of(seq);
	if (t == t_list) {
		bool ischar = cl_stream_element_type(stream) == @'base-char';
		seq = ecl_nthcdr(start, seq);
		loop_for_in(seq) {
			if (start >= end) {
				goto OUTPUT;
			} else {
				cl_object c;
				if (ischar) {
					int i = ecl_read_char(stream);
					if (i < 0) goto OUTPUT;
					c = CODE_CHAR(i);
				} else {
					c = ecl_read_byte(stream);
					if (c == Cnil) goto OUTPUT;
				}
				ECL_RPLACA(seq, c);
				start++;
			}
		} end_loop_for_in;
		goto OUTPUT;
	}
	if (t != t_base_string &&
	    !(t == t_vector &&
	      (seq->vector.elttype == aet_b8 || seq->vector.elttype == aet_i8)))
	{
		bool ischar = cl_stream_element_type(stream) == @'base-char';
		while (start < end) {
			cl_object c;
			if (ischar) {
				int i = ecl_read_char(stream);
				if (i < 0) goto OUTPUT;
				c = CODE_CHAR(i);
			} else {
				c = ecl_read_byte(stream);
				if (c == Cnil) goto OUTPUT;
			}
			ecl_aset(seq, start++, c);
		}
		goto OUTPUT;
	}
 AGAIN:
	if ((t = type_of(stream)) == t_stream &&
	    (stream->stream.mode == smm_io ||
	     stream->stream.mode == smm_input))
	{
		size_t toread, n;
		if (stream->stream.mode == smm_io) {
			io_stream_begin_write(stream);
		}
		toread = end - start;
		n = fread(seq->vector.self.ch + start, sizeof(char),
			  toread, stream->stream.file);
		if (n < toread && ferror((FILE*)stream->stream.file))
			io_error(stream);
		start += n;
	} else if (t == t_stream && stream->stream.mode == smm_two_way) {
		stream = stream->stream.object0;
		goto AGAIN;
	} else {
		char *p;
		for (p = seq->vector.self.ch; start < end; start++) {
			int c = ecl_read_char(stream);
			if (c == EOF)
				break;
			p[start] = c;
		}
	}
 OUTPUT:
	@(return MAKE_FIXNUM(start))
}

void
ecl_force_output(cl_object strm)
{
	cl_object x;

BEGIN:
#ifdef ECL_CLOS_STREAMS
	if (ECL_INSTANCEP(strm)) {
		funcall(2, @'gray::stream-force-output', strm);
		return;
	}
#endif
	if (type_of(strm) != t_stream)
		FEtype_error_stream(strm);
	if (strm->stream.closed)
		FEclosed_stream(strm);
	switch ((enum ecl_smmode)strm->stream.mode) {
	case smm_io:
		strm->stream.last_op = 0;
	case smm_output: {
		FILE *fp = (FILE*)strm->stream.file;
		if (fp == NULL)
			wrong_file_handler(strm);
		if ((strm->stream.byte_size & 7) && strm->stream.buffer_state == -1) {
			flush_output_stream_binary(strm);
		}
		if (fflush(fp) == EOF)
			io_error(strm);
		break;
	}
#if defined(ECL_WSOCK)
	case smm_io_wsock:
	case smm_output_wsock:
		/* do not do anything (yet) */
		break;
#endif

	case smm_synonym:
		strm = ecl_symbol_value(strm->stream.object0);
		goto BEGIN;

	case smm_broadcast:
		for (x = strm->stream.object0; !ecl_endp(x); x = CDR(x))
			ecl_force_output(CAR(x));
		break;

	case smm_two_way:
	case smm_echo:
		strm = strm->stream.object1;
		goto BEGIN;

	case smm_string_output:
		break;
	case smm_input:
#if defined(ECL_WSOCK)
	case smm_input_wsock:
#endif
	case smm_concatenated:
	case smm_string_input:
		FEerror("Cannot flush the stream ~S.", 1, strm);

	default:
		ecl_internal_error("illegal stream mode");
	}
}

void
ecl_clear_input(cl_object strm)
{
	cl_object x;
	FILE *fp;

BEGIN:
#ifdef ECL_CLOS_STREAMS
	if (ECL_INSTANCEP(strm)) {
		funcall(2, @'gray::stream-clear-input', strm);
		return;
	}
#endif
	if (type_of(strm) != t_stream) 
		FEtype_error_stream(strm);
	if (strm->stream.closed)
		FEclosed_stream(strm);
	fp = (FILE*)strm->stream.file;
	switch ((enum ecl_smmode)strm->stream.mode) {
	case smm_input:
		if (fp == NULL)
			wrong_file_handler(strm);
#if defined(mingw32) || defined(_MSC_VER)
		if (isatty(fileno(fp))) {
			/* Flushes Win32 console */
			if (!FlushConsoleInputBuffer((HANDLE)_get_osfhandle(fileno(fp))))
				FEwin32_error("FlushConsoleInputBuffer() failed", 0);
			/* Do not stop here: the FILE structure needs also to be flushed */
		}
#endif
		while (flisten(fp) == ECL_LISTEN_AVAILABLE) {
			getc(fp);
		}
		break;

#if defined(ECL_WSOCK)
	case smm_io_wsock:
	case smm_input_wsock:
		/* flush at least the unread chars */
		strm->stream.object0 = Cnil;
		/* do not do anything (yet) */
		printf( "Trying to clear input on windows socket stream!\n" );
		break;
#endif

	case smm_synonym:
		strm = ecl_symbol_value(strm->stream.object0);
		goto BEGIN;

	case smm_broadcast:
		for (x = strm->stream.object0; !ecl_endp(x); x = CDR(x))
			ecl_force_output(CAR(x));
		break;

	case smm_two_way:
	case smm_echo:
		strm = strm->stream.object0;
		goto BEGIN;

	case smm_string_output:
	case smm_io:
	case smm_output:
#if defined(ECL_WSOCK)
	case smm_output_wsock:
#endif
	case smm_concatenated:
	case smm_string_input:
		break;

	default:
		ecl_internal_error("illegal stream mode");
	}
}

void
ecl_clear_output(cl_object strm)
{
	cl_object x;
	FILE *fp;

BEGIN:
#ifdef ECL_CLOS_STREAMS
	if (ECL_INSTANCEP(strm)) {
		funcall(2, @'gray::stream-clear-output',strm);
		return;
	}
#endif
	if (type_of(strm) != t_stream) 
		FEtype_error_stream(strm);
	if (strm->stream.closed)
		FEclosed_stream(strm);
	fp = (FILE*)strm->stream.file;
	switch ((enum ecl_smmode)strm->stream.mode) {
	case smm_output:
#if 0
		if (fp == NULL)
			wrong_file_handler(strm);
		if (ecl_fseeko(fp, 0L, 2) != 0)
			io_error(strm);
#endif
		break;

#if defined(ECL_WSOCK)
	case smm_io_wsock:
	case smm_output_wsock:
		/* do not do anything (yet) */
		printf( "Trying to clear output windows socket stream\n!" );
		break;
#endif

	case smm_synonym:
		strm = ecl_symbol_value(strm->stream.object0);
		goto BEGIN;

	case smm_broadcast:
		for (x = strm->stream.object0; !ecl_endp(x); x = CDR(x))
			ecl_force_output(CAR(x));
		break;

	case smm_two_way:
	case smm_echo:
		strm = strm->stream.object1;
		goto BEGIN;

	case smm_string_output:
	case smm_io:
	case smm_input:
#if defined(ECL_WSOCK)
	case smm_input_wsock:
#endif
	case smm_concatenated:
	case smm_string_input:
		break;

	default:
		ecl_internal_error("illegal stream mode");
	}
}

static int
flisten(FILE *fp)
{
#ifdef HAVE_SELECT
	fd_set fds;
	int retv, fd;
	struct timeval tv = { 0, 0 };
#endif
#if defined(mingw32) || defined(_MSC_VER)
	HANDLE hnd;
#endif
	if (feof(fp))
		return ECL_LISTEN_EOF;
#ifdef FILE_CNT
	if (FILE_CNT(fp) > 0)
		return ECL_LISTEN_AVAILABLE;
#endif
#if !defined(mingw32) && !defined(_MSC_VER)
#if defined(HAVE_SELECT)
	fd = fileno(fp);
	FD_ZERO(&fds);
	FD_SET(fd, &fds);
	retv = select(fd + 1, &fds, NULL, NULL, &tv);
	if (retv < 0)
		FElibc_error("select() returned an error value", 0);
	return (retv > 0)? ECL_LISTEN_AVAILABLE : ECL_LISTEN_NO_CHAR;
#elif defined(FIONREAD)
	{ long c = 0;
	ioctl(fileno(fp), FIONREAD, &c);
	return (c > 0)? ECL_LISTEN_AVAILABLE : ECL_LISTEN_NO_CHAR;
	}
#endif /* FIONREAD */
#else
	hnd = (HANDLE)_get_osfhandle(fileno(fp));
	switch (GetFileType(hnd)) {
		case FILE_TYPE_CHAR: {
			DWORD dw, dw_read, cm;
			if (GetNumberOfConsoleInputEvents(hnd, &dw)) {
				if (!GetConsoleMode(hnd, &cm))
					FEwin32_error("GetConsoleMode() failed", 0);
				if (dw > 0) {
					PINPUT_RECORD recs = (PINPUT_RECORD)GC_malloc(sizeof(INPUT_RECORD)*dw);
					int i;
					if (!PeekConsoleInput(hnd, recs, dw, &dw_read))
						FEwin32_error("PeekConsoleInput failed()", 0);
					if (dw_read > 0) {
						if (cm & ENABLE_LINE_INPUT) {
							for (i=0; i<dw_read; i++)
								if (recs[i].EventType == KEY_EVENT &&
								    recs[i].Event.KeyEvent.bKeyDown &&
								    recs[i].Event.KeyEvent.uChar.AsciiChar == 13)
									return ECL_LISTEN_AVAILABLE;
						} else {
							for (i=0; i<dw_read; i++)
								if (recs[i].EventType == KEY_EVENT &&
								    recs[i].Event.KeyEvent.bKeyDown &&
								    recs[i].Event.KeyEvent.uChar.AsciiChar != 0)
									return ECL_LISTEN_AVAILABLE;
						}
					}
				}
				return ECL_LISTEN_NO_CHAR;
			} else
				FEwin32_error("GetNumberOfConsoleInputEvents() failed", 0);
			break;
		}
		case FILE_TYPE_DISK:
			/* use regular file code below */
			break;
		case FILE_TYPE_PIPE: {
			DWORD dw;
			if (PeekNamedPipe(hnd, NULL, 0, NULL, &dw, NULL))
				return (dw > 0 ? ECL_LISTEN_AVAILABLE : ECL_LISTEN_NO_CHAR);
			else if (GetLastError() == ERROR_BROKEN_PIPE)
				return ECL_LISTEN_EOF;
			else
				FEwin32_error("PeekNamedPipe() failed", 0);
			break;
		}
		default:
			FEerror("Unsupported Windows file type: ~A", 1, MAKE_FIXNUM(GetFileType(hnd)));
			break;
	}
#endif
	/* This code is portable, and implements the expected behavior for regular files.
	   It will fail on noninteractive streams. */
	{
		/* regular file */
		ecl_off_t old_pos = ecl_ftello(fp), end_pos;
		if (ecl_fseeko(fp, 0, SEEK_END) != 0)
			FElibc_error("fseek() returned an error value", 0);
		end_pos = ecl_ftello(fp);
		if (ecl_fseeko(fp, old_pos, SEEK_SET) != 0)
			FElibc_error("fseek() returned an error value", 0);
		return (end_pos > old_pos ? ECL_LISTEN_AVAILABLE : ECL_LISTEN_EOF);
	}
	return !ECL_LISTEN_AVAILABLE;
}

int
ecl_listen_stream(cl_object strm)
{
	FILE *fp;

BEGIN:
#ifdef ECL_CLOS_STREAMS
	if (ECL_INSTANCEP(strm)) {
		cl_object flag = funcall(2, @'gray::stream-listen', strm);
		return !(flag == Cnil);
	}
#endif
	if (type_of(strm) != t_stream) 
		FEtype_error_stream(strm);
	if (strm->stream.closed)
		FEclosed_stream(strm);
	switch ((enum ecl_smmode)strm->stream.mode) {
	case smm_io:
		io_stream_begin_read(strm);
	case smm_input:
		fp = (FILE*)strm->stream.file;
		if (fp == NULL)
			wrong_file_handler(strm);
		return flisten(fp);

#if defined(ECL_WSOCK)
	case smm_io_wsock:
	case smm_input_wsock:
		fp = (FILE*)strm->stream.file;
		if ( ( int )fp == INVALID_SOCKET )
			wrong_file_handler( strm );
		else
		{
			if (CONSP(strm->stream.object0))
				return ECL_LISTEN_AVAILABLE;
			else {
				struct timeval tv = { 0, 0 };
				fd_set fds;
				int result;

				FD_ZERO( &fds );
				FD_SET( ( int )fp, &fds );
				result = select( 0, &fds, NULL, NULL,  &tv );
				if ( result == SOCKET_ERROR )
					wsock_error( "Cannot listen on Windows socket ~S.~%~A", strm );
				return ( result > 0 ? ECL_LISTEN_AVAILABLE : ECL_LISTEN_NO_CHAR );
			}
		}
#endif

	case smm_synonym:
		strm = ecl_symbol_value(strm->stream.object0);
		goto BEGIN;

	case smm_concatenated: {
		cl_object l = strm->stream.object0;
		while (!ecl_endp(l)) {
			int f = ecl_listen_stream(CAR(l));
			l = CDR(l);
			if (f == ECL_LISTEN_EOF) {
				strm->stream.object0 = l;
			} else {
				return f;
			}
		}
		return ECL_LISTEN_EOF;
	}
	case smm_two_way:
	case smm_echo:
		strm = strm->stream.object0;
		goto BEGIN;

	case smm_string_input:
		if (strm->stream.int0 < strm->stream.int1)
			return ECL_LISTEN_AVAILABLE;
		else
			return ECL_LISTEN_EOF;

	case smm_output:
#if defined(ECL_WSOCK)
	case smm_output_wsock:
#endif
	case smm_broadcast:
	case smm_string_output:
		not_an_input_stream(strm);

	default:
		ecl_internal_error("illegal stream mode");
	}
}

cl_object
ecl_file_position(cl_object strm)
{
	cl_object output;
BEGIN:
#ifdef ECL_CLOS_STREAMS
	if (ECL_INSTANCEP(strm))
		FEerror("file-position not implemented for CLOS streams", 0);
#endif
	if (type_of(strm) != t_stream)
		FEtype_error_stream(strm);
	if (strm->stream.closed)
		FEclosed_stream(strm);
	switch ((enum ecl_smmode)strm->stream.mode) {
	case smm_io:
		strm->stream.last_op = 0;
	case smm_output:
		ecl_force_output(strm);
	case smm_input: {
		/* FIXME! This does not handle large file sizes */
		ecl_off_t offset;
		FILE *fp = (FILE*)strm->stream.file;
		if (fp == NULL)
			wrong_file_handler(strm);
		offset = ecl_ftello(fp);
		if (offset < 0)
			io_error(strm);
		if (sizeof(ecl_off_t) == sizeof(long)) {
			output = ecl_make_integer(offset);
		} else {
			output = ecl_off_t_to_integer(offset);
		}
		break;
	}
	case smm_string_output:
		/* INV: The size of a string never exceeds a fixnum. */
		output = MAKE_FIXNUM(strm->stream.object0->base_string.fillp);
		break;
	case smm_string_input:
		/* INV: The size of a string never exceeds a fixnum. */
		output = MAKE_FIXNUM(strm->stream.int0);
		break;

	case smm_synonym:
		strm = ecl_symbol_value(strm->stream.object0);
		goto BEGIN;

	case smm_broadcast:
		strm = strm->stream.object0;
		if (ecl_endp(strm))
			return MAKE_FIXNUM(0);
		strm = CAR(strm);
		goto BEGIN;

#if defined(ECL_WSOCK)
	case smm_input_wsock:
	case smm_output_wsock:
	case smm_io_wsock:
#endif
	case smm_concatenated:
	case smm_two_way:
	case smm_echo:
		return Cnil;

	default:
		ecl_internal_error("illegal stream mode");
	}
	if (!strm->stream.char_stream_p) {
		/* deduce header and convert to bits */
		output = ecl_times(strm->stream.header != 0xFF ? ecl_one_minus(output) : output, MAKE_FIXNUM(8));
		switch (strm->stream.buffer_state) {
			case 0: break;
			case -1:
				/* bits left for writing, use them */
				output = ecl_plus(output, MAKE_FIXNUM(strm->stream.bits_left));
				break;
			case 1:
				/* bits left for reading, deduce them */
				output = ecl_minus(output, MAKE_FIXNUM(strm->stream.bits_left));
				break;
		}
		/* normalize to byte_size */
		output = ecl_floor2(output, MAKE_FIXNUM(strm->stream.byte_size));
		if (VALUES(1) != MAKE_FIXNUM(0)) {
			ecl_internal_error("File position is not on byte boundary");
		}
	}
	return output;
}

cl_object
ecl_file_position_set(cl_object strm, cl_object large_disp)
{
	ecl_off_t disp;
	int extra = 0;
BEGIN:
#ifdef ECL_CLOS_STREAMS
	if (ECL_INSTANCEP(strm))
		FEerror("file-position not implemented for CLOS streams", 0);
#endif
	if (type_of(strm) != t_stream) 
		FEtype_error_stream(strm);
	if (strm->stream.closed)
		FEclosed_stream(strm);
	switch ((enum ecl_smmode)strm->stream.mode) {
	case smm_io:
	case smm_output:
		ecl_force_output(strm);
	case smm_input:{
		FILE *fp = (FILE*)strm->stream.file;
		if (!strm->stream.char_stream_p) {
			large_disp = ecl_floor2(ecl_times(large_disp, MAKE_FIXNUM(strm->stream.byte_size)),
					    MAKE_FIXNUM(8));
			extra = fix(VALUES(1));
			/* include the header in byte offset */
			if (strm->stream.header != 0xFF)
				large_disp = ecl_one_plus(large_disp);
			/* flush output stream: required, otherwise internal buffer is lost */
			flush_output_stream_binary(strm);
			/* reset internal buffer: should be set again if extra != 0 */
			strm->stream.bit_buffer = strm->stream.bits_left = strm->stream.buffer_state = 0;
		}
		disp = ecl_integer_to_off_t(large_disp);
		if (fp == NULL)
			wrong_file_handler(strm);
		if (ecl_fseeko(fp, disp, 0) != 0)
			return Cnil;
		if (extra != 0) {
			if (ecl_input_stream_p(strm)) {
				/* prepare the buffer for reading */
				int c = ecl_read_byte8(strm);
				if (c == EOF)
					return Cnil;
				strm->stream.bit_buffer = (c & 0xFF) >> extra;
				strm->stream.bits_left = (8-extra);
				strm->stream.buffer_state = 1;
				/* reset extra to avoid error */
				extra = 0;
			}
			/* FIXME: consider case of output-only stream */
		}
		break;
	}
	case smm_string_output: {
		/* INV: byte_size == 8 */
		disp = fixnnint(large_disp);
		if (disp < strm->stream.object0->base_string.fillp) {
			strm->stream.object0->base_string.fillp = disp;
			strm->stream.int0 = disp;
		} else {
			disp -= strm->stream.object0->base_string.fillp;
			while (disp-- > 0)
				ecl_write_char(' ', strm);
		}
		return Ct;
	}
	case smm_string_input: {
		/* INV: byte_size == 8 */
		disp = fixnnint(large_disp);
		if (disp >= strm->stream.int1) {
			strm->stream.int0 = strm->stream.int1;
		} else {
			strm->stream.int0 = disp;
		}
		return Ct;
	}
	case smm_synonym:
		strm = ecl_symbol_value(strm->stream.object0);
		goto BEGIN;

	case smm_broadcast:
		strm = strm->stream.object0;
		if (ecl_endp(strm))
			return Cnil;
		strm = CAR(strm);
		goto BEGIN;

#if defined(ECL_WSOCK)
	case smm_input_wsock:
	case smm_output_wsock:
	case smm_io_wsock:
#endif
	case smm_concatenated:
	case smm_two_way:
	case smm_echo:
		return Cnil;

	default:
		ecl_internal_error("illegal stream mode");
	}
	if (extra) {
		FEerror("Unsupported stream byte size", 0);
	}
	return Ct;
}

cl_object
cl_file_length(cl_object strm)
{
	cl_object output;
BEGIN:
#ifdef ECL_CLOS_STREAMS
	if (ECL_INSTANCEP(strm))
		FEwrong_type_argument(c_string_to_object("(OR BROADCAST-STREAM SYNONYM-STREAM FILE-STREAM)"),
				      strm);
#endif
	if (type_of(strm) != t_stream) 
		FEtype_error_stream(strm);
	if (strm->stream.closed)
		FEclosed_stream(strm);
	switch ((enum ecl_smmode)strm->stream.mode) {
	case smm_io:
	case smm_output:
		ecl_force_output(strm);
	case smm_input: {
		FILE *fp = (FILE*)strm->stream.file;
		cl_index bs;
		if (fp == NULL)
			wrong_file_handler(strm);
		output = ecl_file_len(fp);
		if (!strm->stream.char_stream_p) {
			bs = strm->stream.byte_size;
			if (strm->stream.header != 0xFF)
				output = ecl_floor2(ecl_minus(ecl_times(ecl_one_minus(output), MAKE_FIXNUM(8)),
				                             MAKE_FIXNUM((8-strm->stream.header)%8)),
						MAKE_FIXNUM(bs));
			else
				output = ecl_floor2(ecl_times(output, MAKE_FIXNUM(8)),
						MAKE_FIXNUM(bs));
			if (VALUES(1) != MAKE_FIXNUM(0)) {
				FEerror("File length is not on byte boundary", 0);
			}
		}
		break;
	}
	case smm_synonym:
		strm = ecl_symbol_value(strm->stream.object0);
		goto BEGIN;

	case smm_broadcast:
		strm = strm->stream.object0;
		if (ecl_endp(strm)) {
			output = MAKE_FIXNUM(0);
			break;
		}
		strm = CAR(strm);
		goto BEGIN;

#if defined(ECL_WSOCK)
	case smm_input_wsock:
	case smm_output_wsock:
	case smm_io_wsock:
#endif
	case smm_concatenated:
	case smm_two_way:
	case smm_echo:
	case smm_string_input:
	case smm_string_output:
		FEwrong_type_argument(@'file-stream', strm);

	default:
		ecl_internal_error("illegal stream mode");
	}
	@(return output)
}

cl_object si_file_column(cl_object strm)
{
	@(return MAKE_FIXNUM(ecl_file_column(strm)))
}

int
ecl_file_column(cl_object strm)
{

BEGIN:
#ifdef ECL_CLOS_STREAMS
	if (ECL_INSTANCEP(strm)) {
		cl_object col = funcall(2, @'gray::stream-line-column', strm);
		/* FIXME! The Gray streams specifies NIL is a valid
		 * value but means "unknown". Should we make it
		 * zero? */
		if (col == Cnil)
			return 0;
		else
			return fixnnint(col);
	}
#endif
	if (type_of(strm) != t_stream)
		FEtype_error_stream(strm);
	if (strm->stream.closed)
		FEclosed_stream(strm);
	switch ((enum ecl_smmode)strm->stream.mode) {
	case smm_output:
#if defined(ECL_WSOCK)
	case smm_output_wsock:
	case smm_io_wsock:
#endif
	case smm_io:
	case smm_two_way:
	case smm_string_output:
		return(strm->stream.int1);

	case smm_synonym:
		strm = ecl_symbol_value(strm->stream.object0);
		goto BEGIN;

	case smm_echo:
		strm = strm->stream.object1;
		goto BEGIN;

	case smm_input:
#if defined(ECL_WSOCK)
	case smm_input_wsock:
#endif
	case smm_string_input:
		return 0;

	case smm_concatenated:
	case smm_broadcast:
		strm = strm->stream.object0;
		if (ecl_endp(strm))
			return 0;
		strm = CAR(strm);
		goto BEGIN;
	default:
		ecl_internal_error("illegal stream mode");
	}
}

cl_object
cl_make_synonym_stream(cl_object sym)
{
	cl_object x;

	sym = ecl_check_cl_type(@'make-synonym-stream',sym,t_symbol);
	x = cl_alloc_object(t_stream);
	x->stream.mode = (short)smm_synonym;
	x->stream.closed = 0;
	x->stream.file = NULL;
	x->stream.object0 = sym;
	x->stream.object1 = OBJNULL;
	x->stream.int0 = x->stream.int1 = 0;
	@(return x)
}

cl_object
cl_synonym_stream_symbol(cl_object strm)
{
	if (type_of(strm) != t_stream || strm->stream.mode != smm_synonym)
		FEwrong_type_argument(@'synonym-stream', strm);
	@(return strm->stream.object0)
}

@(defun make_broadcast_stream (&rest ap)
	cl_object x, streams;
	int i;
@
	streams = Cnil;
	for (i = 0; i < narg; i++) {
		x = cl_va_arg(ap);
		if (!ecl_output_stream_p(x))
			not_an_output_stream(x);
		streams = CONS(x, streams);
	}
	x = cl_alloc_object(t_stream);
	x->stream.mode = (short)smm_broadcast;
	x->stream.closed = 0;
	x->stream.file = NULL;
	x->stream.object0 = cl_nreverse(streams);
	x->stream.object1 = OBJNULL;
	x->stream.int0 = x->stream.int1 = 0;
	@(return x)
@)

cl_object
cl_broadcast_stream_streams(cl_object strm)
{
	if (type_of(strm) != t_stream || strm->stream.mode != smm_broadcast)
		FEwrong_type_argument(@'broadcast-stream', strm);
	return cl_copy_list(strm->stream.object0);
}

@(defun make_concatenated_stream (&rest ap)
	cl_object x, streams;
	int i;
@
	streams = Cnil;
	for (i = 0; i < narg; i++) {
		x = cl_va_arg(ap);
		if (!ecl_input_stream_p(x))
			not_an_input_stream(x);
		streams = CONS(x, streams);
	}
	x = cl_alloc_object(t_stream);
	x->stream.mode = (short)smm_concatenated;
	x->stream.closed = 0;
	x->stream.file = NULL;
	x->stream.object0 = cl_nreverse(streams);
	x->stream.object1 = OBJNULL;
	x->stream.int0 = x->stream.int1 = 0;
	@(return x)
@)

cl_object
cl_concatenated_stream_streams(cl_object strm)
{
	if (type_of(strm) != t_stream || strm->stream.mode != smm_concatenated)
		FEwrong_type_argument(@'concatenated-stream', strm);
	return cl_copy_list(strm->stream.object0);
}

cl_object
cl_make_two_way_stream(cl_object istrm, cl_object ostrm)
{
	cl_object strm;
	if (!ecl_input_stream_p(istrm))
		not_an_input_stream(istrm);
	if (!ecl_output_stream_p(ostrm))
		not_an_output_stream(ostrm);
	strm = cl_alloc_object(t_stream);
	strm->stream.mode = (short)smm_two_way;
	strm->stream.closed = 0;
	strm->stream.file = NULL;
	strm->stream.object0 = istrm;
	strm->stream.object1 = ostrm;
	strm->stream.int0 = strm->stream.int1 = 0;
	@(return strm)
}

cl_object
cl_two_way_stream_input_stream(cl_object strm)
{
	if (type_of(strm) != t_stream || strm->stream.mode != smm_two_way)
		FEwrong_type_argument(@'two-way-stream', strm);
	@(return strm->stream.object0)
}

cl_object
cl_two_way_stream_output_stream(cl_object strm)
{
	if (type_of(strm) != t_stream || strm->stream.mode != smm_two_way)
		FEwrong_type_argument(@'two-way-stream', strm);
	@(return strm->stream.object1)
}

cl_object
cl_make_echo_stream(cl_object strm1, cl_object strm2)
{
	cl_object output;
	if (!ecl_input_stream_p(strm1))
		not_an_input_stream(strm1);
	if (!ecl_output_stream_p(strm2))
		not_an_output_stream(strm2);
	output = cl_make_two_way_stream(strm1, strm2);
	output->stream.mode = smm_echo;
	@(return output)
}

cl_object
cl_echo_stream_input_stream(cl_object strm)
{
	if (type_of(strm) != t_stream || strm->stream.mode != smm_echo)
		FEwrong_type_argument(@'echo-stream', strm);
	@(return strm->stream.object0)
}

cl_object
cl_echo_stream_output_stream(cl_object strm)
{
	if (type_of(strm) != t_stream || strm->stream.mode != smm_echo)
		FEwrong_type_argument(@'echo-stream', strm);
	@(return strm->stream.object1)
}

@(defun make_string_input_stream (strng &o istart iend)
	cl_index s, e;
@
	strng = si_coerce_to_base_string(strng);
#ifdef ECL_UNICODE
	if (type_of(strng) == t_string) {
		FEerror("Reading from extended strings is not supported: ~A",
			1, strng);
	}
#endif
	if (Null(istart))
		s = 0;
	else if (!FIXNUMP(istart) || FIXNUM_MINUSP(istart))
		goto E;
	else
		s = (cl_index)fix(istart);
	if (Null(iend))
		e = strng->base_string.fillp;
	else if (!FIXNUMP(iend) || FIXNUM_MINUSP(iend))
		goto E;
	else
		e = (cl_index)fix(iend);
	if (e > strng->base_string.fillp || s > e)
		goto E;
	@(return (ecl_make_string_input_stream(strng, s, e)))

E:
	FEerror("~S and ~S are illegal as :START and :END~%\
for the string ~S.",
		3, istart, iend, strng);
@)

@(defun make-string-output-stream (&key (element_type @'base-char'))
@
	if (Null(funcall(3, @'subtypep', element_type, @'character'))) {
		FEerror("In MAKE-STRING-OUTPUT-STREAM, the argument :ELEMENT-TYPE (~A) must be a subtype of character",
			1, element_type);
	}
	@(return ecl_make_string_output_stream(128))
@)

cl_object
cl_get_output_stream_string(cl_object strm)
{
	cl_object strng;
	if (type_of(strm) != t_stream ||
	    (enum ecl_smmode)strm->stream.mode != smm_string_output)
		FEerror("~S is not a string-output stream.", 1, strm);
	strng = si_copy_to_simple_base_string(strm->stream.object0);
	strm->stream.object0->base_string.fillp = 0;
	@(return strng)
}

cl_object
cl_streamp(cl_object strm)
{
#ifdef ECL_CLOS_STREAMS
	if (ECL_INSTANCEP(strm)) {
		return funcall(2, @'gray::streamp', strm);
	}
#endif
	@(return ((type_of(strm) == t_stream) ? Ct : Cnil))
}

cl_object
cl_input_stream_p(cl_object strm)
{
	@(return (ecl_input_stream_p(strm) ? Ct : Cnil))
}

cl_object
cl_output_stream_p(cl_object strm)
{
	@(return (ecl_output_stream_p(strm) ? Ct : Cnil))
}

static cl_fixnum
normalize_stream_element_type(cl_object element_type)
{
	cl_fixnum sign = 0;
	cl_index size;
	if (funcall(3, @'subtypep', element_type, @'unsigned-byte') != Cnil) {
		sign = +1;
	} else if (funcall(3, @'subtypep', element_type, @'signed-byte') != Cnil) {
		sign = -1;
	} else {
		FEerror("Not a valid stream element type: ~A", 1, element_type);
	}
	if (CONSP(element_type)) {
		if (CAR(element_type) == @'unsigned-byte')
			return fixnnint(cl_cadr(element_type));
		if (CAR(element_type) == @'signed-byte')
			return -fixnnint(cl_cadr(element_type));
	}
	for (size = 1; 1; size++) {
		cl_object type;
		type = cl_list(2, sign>0? @'unsigned-byte' : @'signed-byte',
			       MAKE_FIXNUM(size));
		if (funcall(3, @'subtypep', element_type, type) != Cnil) {
			return size * sign;
		}
	}
}

@(defun open (filename
	      &key (direction @':input')
		   (element_type @'base-char')
		   (if_exists Cnil iesp)
		   (if_does_not_exist Cnil idnesp)
	           (external_format @':default')
		   (use_header_p Cnil)
	      &aux strm)
	enum ecl_smmode smm;
	bool char_stream_p;
	cl_fixnum byte_size;
@
	if (external_format != @':default')
		FEerror("~S is not a valid stream external format.", 1,
			external_format);
	/* INV: ecl_open_stream() checks types */
	if (direction == @':input') {
		smm = smm_input;
		if (!idnesp)
			if_does_not_exist = @':error';
	} else if (direction == @':output') {
		smm = smm_output;
		if (!iesp)
			if_exists = @':new_version';
		if (!idnesp) {
			if (if_exists == @':overwrite' ||
			    if_exists == @':append')
				if_does_not_exist = @':error';
			else
				if_does_not_exist = @':create';
		}
	} else if (direction == @':io') {
		smm = smm_io;
		if (!iesp)
			if_exists = @':new_version';
		if (!idnesp) {
			if (if_exists == @':overwrite' ||
			    if_exists == @':append')
				if_does_not_exist = @':error';
			else
				if_does_not_exist = @':create';
		}
	} else if (direction == @':probe') {
		smm = smm_probe;
		if (!idnesp)
			if_does_not_exist = Cnil;
	} else {
		FEerror("~S is an illegal DIRECTION for OPEN.",
			1, direction);
 	}
	if (element_type == @':default') {
		char_stream_p = 1;
		byte_size = 8;
	} else if (element_type == @'signed-byte') {
		char_stream_p = 0;
		byte_size = -8;
	} else if (element_type == @'unsigned-byte') {
		char_stream_p = 0;
		byte_size = 8;
	} else if (funcall(3, @'subtypep', element_type, @'character') != Cnil) {
		char_stream_p = 1;
		byte_size = 8;
	} else {
		char_stream_p = 0;
		byte_size = normalize_stream_element_type(element_type);
	}
	strm = ecl_open_stream(filename, smm, if_exists, if_does_not_exist,
			       byte_size, char_stream_p,
			       (use_header_p != Cnil));
	@(return strm)
@)

@(defun file-position (file_stream &o position)
	cl_object output;
@
	if (Null(position)) {
		output = ecl_file_position(file_stream);
	} else {
		if (position == @':start') {
			position = MAKE_FIXNUM(0);
		} else if (position == @':end') {
			position = cl_file_length(file_stream);
			if (position == Cnil) {
				output = Cnil;
				goto OUTPUT;
			}
		}
		output = ecl_file_position_set(file_stream, position);
	}
  OUTPUT:
	@(return output)
@)

cl_object
cl_file_string_length(cl_object stream, cl_object string)
{
	cl_fixnum l;
	/* This is a stupid requirement from the spec. Why returning 1???
	 * Why not simply leaving the value unspecified, as with other
	 * streams one cannot write to???
	 */
	if (type_of(stream) == t_stream &&
	    stream->stream.mode == smm_broadcast) {
		stream = stream->stream.object0;
		if (ecl_endp(stream))
			@(return MAKE_FIXNUM(1))
	}
	switch (type_of(string)) {
	case t_base_string:
		l = string->base_string.fillp;
		break;
	case t_character:
		l = 1;
		break;
	default:
		FEwrong_type_argument(@'string', string);
	}
	@(return MAKE_FIXNUM(l))
}


cl_object
cl_open_stream_p(cl_object strm)
{
	/* ANSI and Cltl2 specify that open-stream-p should work
	   on closed streams, and that a stream is only closed
	   when #'close has been applied on it */
	if (type_of(strm) != t_stream)
		FEwrong_type_argument(@'stream', strm);
	@(return (strm->stream.closed ? Cnil : Ct))
}

cl_object
si_make_string_output_stream_from_string(cl_object s)
{
	cl_object strm;

	if (type_of(s) != t_base_string || !s->base_string.hasfillp)
		FEerror("~S is not a base-string with a fill-pointer.", 1, s);
	strm = cl_alloc_object(t_stream);
	strm->stream.mode = (short)smm_string_output;
	strm->stream.closed = 0;
	strm->stream.file = NULL;
	strm->stream.object0 = s;
	strm->stream.object1 = OBJNULL;
	strm->stream.int0 = s->base_string.fillp;
	strm->stream.int1 = 0;
	strm->stream.char_stream_p = 1;
	strm->stream.byte_size = 8;
	strm->stream.signed_bytes = 0;
	@(return strm)
}

cl_object
si_copy_stream(cl_object in, cl_object out)
{
	int c;
	for (c = ecl_read_char(in); c != EOF; c = ecl_read_char(in)) {
		ecl_write_char(c, out);
	}
	ecl_force_output(out);
	@(return Ct)
}

cl_object
cl_interactive_stream_p(cl_object strm)
{
	cl_object output = Cnil;
	cl_type t;
 BEGIN:
	t = type_of(strm);
#ifdef ECL_CLOS_STREAMS
	if (t == t_instance)
		return funcall(2, @'gray::stream-interactive-p', strm);
#endif
	if (t != t_stream)
		FEtype_error_stream(strm);
	if (strm->stream.closed)
		FEclosed_stream(strm);
	switch(strm->stream.mode) {
	case smm_synonym:
		strm = ecl_symbol_value(strm->stream.object0);
		goto BEGIN;
	case smm_two_way:
		strm = strm->stream.object0;
		goto BEGIN;
	case smm_input:
	case smm_io:
#ifdef HAVE_ISATTY
		/* Here we should check for the type of file descriptor,
		 * and whether it is connected to a tty. */
		output = isatty(fileno((FILE*)strm->stream.file))? Ct : Cnil;
#endif
		break;
	default:;
	}
	@(return output)
}

cl_object
ecl_make_stream_from_FILE(cl_object fname, void *fp, enum ecl_smmode smm)
{
	cl_object stream;
	stream = cl_alloc_object(t_stream);
	stream->stream.mode = (short)smm;
	stream->stream.closed = 0;
	stream->stream.file = fp;
#if defined (ECL_WSOCK)
	if ( smm == smm_input_wsock || smm == smm_io_wsock )
		stream->stream.object0 = Cnil;
	else
		stream->stream.object0 = @'base-char';
#else
	stream->stream.object0 = @'base-char';
#endif
	stream->stream.object1 = fname; /* not really used */
	stream->stream.int0 = stream->stream.int1 = 0;
	stream->stream.char_stream_p = 1;
	stream->stream.byte_size = 8;
	stream->stream.signed_bytes = 0;
	stream->stream.last_op = 0;
	si_set_finalizer(stream, Ct);
	return(stream);
}

cl_object
ecl_make_stream_from_fd(cl_object fname, int fd, enum ecl_smmode smm)
{
	char *mode;			/* file open mode */
	FILE *fp;			/* file pointer */

	switch(smm) {
	case smm_input:
		mode = "r";
		break;
	case smm_output:
		mode = "w";
		break;
	case smm_io:
		mode = "w+";
		break;
#if defined(ECL_WSOCK)
	case smm_input_wsock:
	case smm_output_wsock:
	case smm_io_wsock:
		break;
#endif
	default:
		FEerror("make_stream: wrong mode", 0);
	}
#if defined(ECL_WSOCK)
	if ( smm == smm_input_wsock || smm == smm_output_wsock || smm == smm_io_wsock )
		fp = ( FILE* )fd;
	else
		fp = fdopen( fd, mode );
#else
	fp = fdopen(fd, mode);
#endif
	return ecl_make_stream_from_FILE(fname, fp, smm);
}

int
ecl_stream_to_handle(cl_object s, bool output)
{
	FILE *f;
 BEGIN:
	if (type_of(s) != t_stream)
		return -1;
	switch ((enum ecl_smmode)s->stream.mode) {
	case smm_input:
		if (output) return -1;
		f = (FILE*)s->stream.file;
		break;
	case smm_output:
		if (!output) return -1;
		f = (FILE*)s->stream.file;
		break;
	case smm_io:
		f = (FILE*)s->stream.file;
		break;
	case smm_synonym:
		s = ecl_symbol_value(s->stream.object0);
		goto BEGIN;
	case smm_two_way:
		s = output? s->stream.object1 : s->stream.object0;
		goto BEGIN;
	default:
		ecl_internal_error("illegal stream mode");
	}
	return fileno(f);
}

void
init_file(void)
{
	cl_object standard_input;
	cl_object standard_output;
	cl_object error_output;
	cl_object standard;
	cl_object x;

	standard_input = cl_alloc_object(t_stream);
	standard_input->stream.mode = (short)smm_input;
	standard_input->stream.closed = 0;
	standard_input->stream.file = stdin;
	standard_input->stream.object0 = @'base-char';
	standard_input->stream.object1 = make_constant_base_string("stdin");
	standard_input->stream.int0 = 0;
	standard_input->stream.int1 = 0;
	standard_input->stream.char_stream_p = 1;
	standard_input->stream.byte_size = 8;
	standard_input->stream.signed_bytes = 0;

	standard_output = cl_alloc_object(t_stream);
	standard_output->stream.mode = (short)smm_output;
	standard_output->stream.closed = 0;
	standard_output->stream.file = stdout;
	standard_output->stream.object0 = @'base-char';
	standard_output->stream.object1= make_constant_base_string("stdout");
	standard_output->stream.int0 = 0;
	standard_output->stream.int1 = 0;
	standard_output->stream.char_stream_p = 1;
	standard_output->stream.byte_size = 8;
	standard_output->stream.signed_bytes = 0;

	error_output = cl_alloc_object(t_stream);
	error_output->stream.mode = (short)smm_output;
	error_output->stream.closed = 0;
	error_output->stream.file = stderr;
	error_output->stream.object0 = @'base-char';
	error_output->stream.object1= make_constant_base_string("stderr");
	error_output->stream.int0 = 0;
	error_output->stream.int1 = 0;
	error_output->stream.char_stream_p = 1;
	error_output->stream.byte_size = 8;
	error_output->stream.signed_bytes = 0;

	cl_core.terminal_io = standard
	= cl_make_two_way_stream(standard_input, standard_output);

	ECL_SET(@'*terminal-io*', standard);

	x = cl_alloc_object(t_stream);
	x->stream.mode = (short)smm_synonym;
	x->stream.closed = 0;
	x->stream.file = NULL;
	x->stream.object0 = @'*terminal-io*';
	x->stream.object1 = OBJNULL;
	x->stream.int0 = x->stream.int1 = 0;
	standard = x;

	ECL_SET(@'*standard-input*', standard);
	ECL_SET(@'*standard-output*', standard);
	ECL_SET(@'*error-output*', error_output);

	ECL_SET(@'*query-io*', standard);
	ECL_SET(@'*debug-io*', standard);
	ECL_SET(@'*trace-output*', standard);
}<|MERGE_RESOLUTION|>--- conflicted
+++ resolved
@@ -123,11 +123,7 @@
 #ifdef WITH_GMP
 		if (sizeof(offset->big.big_limbs[0]) == sizeof(cl_index)) {
 			if (offset->big.big_size > 2) {
-<<<<<<< HEAD
-				goto ERROR;
-=======
 				goto ERR;
->>>>>>> 543b954b
 			}
 			if (offset->big.big_size == 2) {
 			    output = offset->big.big_limbs[1];
@@ -136,11 +132,7 @@
 			output += offset->big.big_limbs[0];
 		} else if (sizeof(offset->big.big_limbs[0]) >= sizeof(ecl_off_t)) {
 			if (offset->big.big_size > 1) {
-<<<<<<< HEAD
-				goto ERROR;
-=======
 				goto ERR;
->>>>>>> 543b954b
 			}
 			output = offset->big.big_limbs[0];
 		}
@@ -148,11 +140,7 @@
 		output = offset->big.big_num;
 #endif
 	} else {
-<<<<<<< HEAD
-	ERROR:	FEerror("Not a valid file offset: ~S", 1, offset);
-=======
 	ERR:	FEerror("Not a valid file offset: ~S", 1, offset);
->>>>>>> 543b954b
 	}
 	return output;
 }
