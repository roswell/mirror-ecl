--- conflicted
+++ resolved
@@ -600,15 +600,6 @@
 /*
  * As of 2006-10-13 I found this bug in GLIBC's tanf, which overflows
  * when the argument is pi/4. It is 2008 and this has not yet been
-<<<<<<< HEAD
- * solved.
- */
-#if defined(__amd64__) && defined(__GLIBC__)
-# ifdef tanf
-#  undef tanf
-# endif
-# define tanf(x) (float)tan(x)
-=======
  * solved. Not only that, but if we use tan() on float, GCC automatically
  * and stupidly forces the use of tanf().
  */
@@ -616,7 +607,6 @@
 static double safe_tanf(double x) { return tan(x); }
 #else
 # define safe_tanf(x) tanf(x)
->>>>>>> 2eae8071
 #endif
 
 cl_object
