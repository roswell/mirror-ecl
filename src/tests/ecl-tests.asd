--- conflicted
+++ resolved
@@ -25,16 +25,11 @@
                (:module features
                         :default-component-class asdf:cl-source-file.lsp
                         :components
-<<<<<<< HEAD
-                        ((:file "external-formats" :if-feature :unicode)
-                         (:file "ieee-fp"          :if-feature :ieee-floating-point)
-                         (:file "external-process")))))
-=======
                         (#+unicode
                          (:file "external-formats")
                          #+ieee-floating-point
-                         (:file "ieee-fp")))))
->>>>>>> 6ac9c248
+                         (:file "ieee-fp")
+                         (:file "external-process")))))
 
 (asdf:defsystem #:ecl-tests/stress
   :serial t
