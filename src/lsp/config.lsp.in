--- conflicted
+++ resolved
@@ -46,11 +46,8 @@
 (defun lisp-implementation-version ()
   "Args:()
 Returns the version of your ECL as a string."
-<<<<<<< HEAD
   "@PACKAGE_VERSION@ (CVS 2008-06-04 23:07)")
-=======
   "@PACKAGE_VERSION@ (CVS 2008-06-19 17:09)")
->>>>>>> a7465e94
 
 (defun machine-type ()
   "Args: ()
